--- conflicted
+++ resolved
@@ -207,8 +207,8 @@
     #ax.ylabel("Amplitude")
     ax.plot(dataset['x0'].values[smooth_dataset.argmin()], smooth_dataset[smooth_dataset.argmin()], 'o', color='C2')
     plt.savefig("run_qubit_spectroscopy.pdf")
-<<<<<<< HEAD
-    return dataset
+
+    return qubit_freq, dataset
 
 def run_t1(resonator_freq, qubit_freq, pi_pulse_length, pi_pulse_gain,
             delay_before_readout_start, delay_before_readout_end,
@@ -249,7 +249,4 @@
 
     return dataset
 
-=======
->>>>>>> e71ca77e
-
-    return qubit_freq, dataset+    