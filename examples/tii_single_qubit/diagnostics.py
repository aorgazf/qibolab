--- conflicted
+++ resolved
@@ -203,7 +203,8 @@
     ax.plot(dataset['x0'].values[smooth_dataset.argmin()], smooth_dataset[smooth_dataset.argmin()], 'o', color='C2')
     plt.savefig("run_qubit_spectroscopy.pdf")
 
-<<<<<<< HEAD
+    return qubit_freq, dataset
+
 
 def run_rabi_pulse_length():
     with open("tii_single_qubit_settings.json", "r") as file:
@@ -398,14 +399,4 @@
         self.qc_pulse = qc_pulse
 
     def set(self, value):
-        self.qc_pulse.amplitude = value / 100
-
-
-if __name__ == "__main__":
-    with open("diagnostics_settings.json", "r") as file:
-        settings = json.load(file)
-    name = vars(parser.parse_args()).pop("name")
-    locals()[f"run_{name}"](**settings[name])
-=======
-    return qubit_freq, dataset
->>>>>>> 32413b29
+        self.qc_pulse.amplitude = value / 100