--- conflicted
+++ resolved
@@ -18,20 +18,12 @@
     def __init__(self, data: np.ndarray):
         self.voltage: npt.NDArray[np.complex128] = data
 
-<<<<<<< HEAD
-    @cached_property
-=======
-    @property
->>>>>>> 14ed4157
+    @property
     def voltage_i(self):
         """Signal magnitude in volts."""
         return self.voltage.real
 
-<<<<<<< HEAD
-    @cached_property
-=======
-    @property
->>>>>>> 14ed4157
+    @property
     def voltage_q(self):
         """Signal magnitude in volts."""
         return self.voltage.imag
@@ -169,9 +161,6 @@
 
     def __init__(self, states: np.ndarray, std: np.ndarray = np.array([])):
         super().__init__(states)
-<<<<<<< HEAD
-        self.std: Optional[npt.NDArray[np.float64]] = std
-=======
         self.std: Optional[npt.NDArray[np.float64]] = std
 
 
@@ -268,5 +257,4 @@
 
 
 class AveragedResults(ExecutionResults):
-    """Data structure containing averages of ``ExecutionResults``."""
->>>>>>> 14ed4157
+    """Data structure containing averages of ``ExecutionResults``."""