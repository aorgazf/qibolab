nqubits: 5
description: IQM 5-qubit device, controlled with Zurich Instruments.

settings:
    nshots: 1000
    sampling_rate: 2.e+9
    relaxation_time: 300_000
    time_of_flight: 280
    smearing: 0
    Fast_reset: False
    chip: iqm5q

qubits: [0, 1, 2, 3, 4, "c0", "c1", "c3", "c4"]

topology:
- [1, 0, 1, 0, 0]
- [0, 1, 1, 0, 0]
- [1, 1, 1, 1, 1]
- [0, 0, 1, 1, 0]
- [0, 0, 1, 0, 1]

native_gates:
    single_qubit:
        0: # qubit number
            RX:
                duration: 40
<<<<<<< HEAD
                amplitude: 0.603
                frequency: 4_093_830_788 #doesnt do anything requiered for qibolab to work
                shape: Gaussian(5)
=======
                amplitude: 0.625 #0.45
                frequency: 4_095_830_788 #doesnt do anything requiered for qibolab to work
                # shape: Gaussian(5)
                shape: Drag(5, 0.04)
>>>>>>> 747a0d58
                type: qd # qubit drive
                start: 0
                phase: 0
            MZ:
                duration: 2000 #2000.e-9
                amplitude: .5 # .1
<<<<<<< HEAD
                frequency: 5_233_200_000 #doesnt do anything requiered for qibolab to work
=======
                frequency: 5_229_200_000 #5_233_200_000 #doesnt do anything requiered for qibolab to work
                integration_time : 1.e-6
>>>>>>> 747a0d58
                shape: Rectangular()
                type: ro # readout
                start: 0
                phase: 0

        1: # qubit number
            RX:
                duration: 40 #80
                amplitude: 0.2 #0.2
                frequency: 4.0942e+9 #doesnt do anything requiered for qibolab to work
                shape: Gaussian(5)
                type: qd # qubit drive
                start: 0
                phase: 0
            MZ:
                duration: 2000
                amplitude: .1 # 1
                frequency: 4.9325e+9 #doesnt do anything requiered for qibolab to work
                shape: Rectangular()
                type: ro # readout
                start: 0
                phase: 0

        2: # qubit number
            RX:
                duration: 40 #200 #60
                amplitude: 0.5684
                frequency: 4436831286  #4_401_600_000 #4_505_500_000 #4_321_500_000 # 4_541_100_000 #doesnt do anything requiered for qibolab to work
                shape: Gaussian(5)
                type: qd # qubit drive
                start: 0
                phase: 0
            MZ:
                duration: 2000
                amplitude: .4
                frequency: 6.109e+9 #6_086_000_000  #6_112_000_000 #doesnt do anything requiered for qibolab to work
                shape: Rectangular()
                type: ro # readout
                start: 0
                phase: 0

        3: # qubit number
            RX:
                duration: 60 #80
                amplitude: 0.7
                frequency: 4100674737  #doesnt do anything requiered for qibolab to work
                shape: Gaussian(5)
                type: qd # qubit drive
                start: 0
                phase: 0
            MZ:
                duration: 2000
                amplitude: .1 # 1
                frequency: 5.8060e+9 #doesnt do anything requiered for qibolab to work
                shape: Rectangular()
                type: ro # readout
                start: 0
                phase: 0

        4: # qubit number
            RX:
                duration: 40 #110 #80
                amplitude: 0.5096
                frequency: 4_281_006_479
                shape: Gaussian(5)
                type: qd # qubit drive
                start: 0
                phase: 0
            MZ:
                duration: 2000
                amplitude: .35 #.50 # 1
                frequency: 5.5240e+9 #doesnt do anything requiered for qibolab to work
                shape: Rectangular()
                type: ro # readout
                start: 0
                phase: 0

    # two_qubit:
    #     0-2: # qubit numbers
    #         CZ:
    #             pulse_sequence:
    #                 -   start: 0
    #                     duration: 20
    #                     amplitude: 0.5
    #                     frequency: 0
    #                     shape: RTZ()
    #                     phase: null
    #                     channel: 2
    #                     type: qf # qubit flux
    #                 -   start: 0
    #                     duration: 4
    #                     amplitude: 0.01
    #                     frequency: 0
    #                     shape: RTZ()
    #                     phase: null
    #                     channel: 2
    #                     type: qf # qubit flux
characterization:
    single_qubit:
        0:
            readout_frequency: 5_229_200_000 #5_233_200_000
            resonator_polycoef_flux: []
<<<<<<< HEAD
            drive_frequency: 4_093_830_788
            T1: 22_288
            T2: 16_706
            sweetspot: 0 #-0.025 #Use this as an amplitude of the flux_bias
=======
            drive_frequency: 4_095_830_788 #4_093_830_788
            T1: 0.0
            T2: 0.0
            sweetspot: 0.05 #Use this as an amplitude of the flux_bias
>>>>>>> 747a0d58
            filter: {}
            mean_gnd_states: 1.5953+0.1489j
            mean_exc_states: 2.5276-0.6716j
            # parameters for single shot classification
            threshold: 0.8836
            iq_angle: -1.551
            # alpha: 217.492 MHz
            # To save power values on the runcard
            # ro_range_lp: -15
            # ro_range_hp: -15
            # qd_range: 0
            # flux_range: -0

        1:
            readout_frequency: 4.9525e+9
            resonator_polycoef_flux: []
            drive_frequency: 4.3055e+9
            T1: 14_985
            T2: 349
            sweetspot: 0. #-0.5
            filter: {}
            mean_gnd_states: (0+0j)
            mean_exc_states: (0+0j)
        2:
            readout_frequency: 6.109e+9  #6_112_000_000
            resonator_polycoef_flux: []
            drive_frequency: 4.432e+9 # 4_401_600_000 #4_541_100_000
            T1: 8_969
            T2: 3_285
            sweetspot: 0. #-0.2235 #0.5 #0.62 0.00
            filter: {}
            mean_gnd_states: -1.1634+1.0631j
            mean_exc_states: -0.5808+1.7487j
            # parameters for single shot classification
            threshold: 0.4721
            iq_angle: -0.981
            # alpha: 208 MHz
        3:
            readout_frequency: 5.8060e+9
            resonator_polycoef_flux: []
            drive_frequency: 4100319987
            T1: 10_386
            T2: 5_001
            sweetspot: 0 #-0.08
            filter: {}
            mean_gnd_states: (0+0j)
            mean_exc_states: (0+0j)
        4:
            readout_frequency: 5.5240e+9
            resonator_polycoef_flux: []
            drive_frequency: 4_281_006_479
            T1: 3_292
            T2: 2_054
            sweetspot: 0.17 #-0.125
            filter: {}
            mean_gnd_states: -0.9635-1.7011j
            mean_exc_states: -2.9675-1.3421j
            # parameters for single shot classification
            threshold: 1.0268 #0.370954 #0.350665
            iq_angle: -2.473 # -91.712 #191.016
            # alpha: 212.012958 MHz
        "c0":
            sweetspot: 0.
            filter: {}
            # To save power values on the runcard
            # flux_range: -0
        "c1":
            sweetspot: 0.
            filter: {}
            # To save power values on the runcard
            # flux_range: -0
        "c3":
            sweetspot: 0.
            filter: {}
            # To save power values on the runcard
            # flux_range: -0
        "c4":
            sweetspot: 0.0 #0.8 #0.16
            filter: {}
            # To save power values on the runcard
            # flux_range: -0
    two_qubit:

    two_qubit_couplers:
        0:
            # frequency: 3_753_000_000 or 3_503_000_000
            sweetspot: 0.
            filter: {}
        1:
            sweetspot: 0.0
            filter: {}
        3:
            sweetspot: 0.0
            filter: {}
        4:
            sweetspot: 0.0
            filter: {}<|MERGE_RESOLUTION|>--- conflicted
+++ resolved
@@ -24,28 +24,16 @@
         0: # qubit number
             RX:
                 duration: 40
-<<<<<<< HEAD
                 amplitude: 0.603
                 frequency: 4_093_830_788 #doesnt do anything requiered for qibolab to work
                 shape: Gaussian(5)
-=======
-                amplitude: 0.625 #0.45
-                frequency: 4_095_830_788 #doesnt do anything requiered for qibolab to work
-                # shape: Gaussian(5)
-                shape: Drag(5, 0.04)
->>>>>>> 747a0d58
                 type: qd # qubit drive
                 start: 0
                 phase: 0
             MZ:
                 duration: 2000 #2000.e-9
                 amplitude: .5 # .1
-<<<<<<< HEAD
                 frequency: 5_233_200_000 #doesnt do anything requiered for qibolab to work
-=======
-                frequency: 5_229_200_000 #5_233_200_000 #doesnt do anything requiered for qibolab to work
-                integration_time : 1.e-6
->>>>>>> 747a0d58
                 shape: Rectangular()
                 type: ro # readout
                 start: 0
@@ -148,17 +136,10 @@
         0:
             readout_frequency: 5_229_200_000 #5_233_200_000
             resonator_polycoef_flux: []
-<<<<<<< HEAD
             drive_frequency: 4_093_830_788
             T1: 22_288
             T2: 16_706
             sweetspot: 0 #-0.025 #Use this as an amplitude of the flux_bias
-=======
-            drive_frequency: 4_095_830_788 #4_093_830_788
-            T1: 0.0
-            T2: 0.0
-            sweetspot: 0.05 #Use this as an amplitude of the flux_bias
->>>>>>> 747a0d58
             filter: {}
             mean_gnd_states: 1.5953+0.1489j
             mean_exc_states: 2.5276-0.6716j
