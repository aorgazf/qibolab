nqubits: 3
description: Unknown 3-qubit device controlled by a Xilinx ZCU111 boards

qubits: [0, 1, 2]

settings:
    sampling_rate: 6_144_000_000
    repetition_duration: 100_000
    adc_trig_offset: 200
    max_gain: 32000


topology: # qubit - qubit connections
-   [ 1, 0, 0]
-   [ 0, 1, 0]
-   [ 0, 0, 1]


native_gates:
    single_qubit:
        0: # qubit number
            RX:
                duration: 43
                amplitude: 0.02
                frequency: 5_722_860_285
                shape: Rectangular()
                type: qd # qubit drive
                start: 0
                phase: 0
            MZ:
                duration: 1000
<<<<<<< HEAD
                amplitude: 0.06
                frequency: 7_111_151_000
=======
                amplitude: 0.016
                frequency: 7_111_290_000
>>>>>>> 22f5efd6
                shape: Rectangular()
                type: ro # readout
                start: 0
                phase: 0
        1: # qubit number this qubit does not have drive LO!
            RX:
<<<<<<< HEAD
                duration: 40 # TODO
                amplitude: 0.0484 # TODO
                frequency: 6_070_000_000
                shape: Gaussian(5)
=======
                duration: 42
                amplitude: 0.7
                frequency: 6_085_931_000
                shape: Rectangular()
>>>>>>> 22f5efd6
                type: qd # qubit drive
                start: 0
                phase: 0
            MZ:
                duration: 1000
<<<<<<< HEAD
                amplitude: 0.042
                frequency: 7_345_330_000
=======
                amplitude: 0.02
                frequency: 7_345_317_000
>>>>>>> 22f5efd6
                shape: Rectangular()
                type: ro # readout
                start: 0
                phase: 0
        2: # qubit number
           # TODO for now we do not have flux here!
            RX:
                duration: 40
                amplitude: 0.0484 # TODO
                frequency: 6_070_000_000
                #frequency: 4_718_515_000 # 02 transition (more likely)
                shape: Gaussian(5)
                type: qd # qubit drive
                start: 0
                phase: 0
            MZ:
                duration: 1000
                amplitude: 0.045
                frequency: 7_459_250_000
                shape: Rectangular()
                type: ro # readout
                start: 0
                phase: 0

    two_qubit: #TODO Still to be defined .....
        2-1:
            CZ:
            - duration: 30
              amplitude: 0.055
              shape: Rectangular()
              qubit: 2
              relative_start: 0
              type: qf
            - type: virtual_z
              phase: -1.5707963267948966
              qubit: 1
            - type: virtual_z
              phase: -1.5707963267948966
              qubit: 2



characterization:   #TODO No characterization yet
    single_qubit:
        0:
            readout_frequency: 7_111_290_000
            drive_frequency: 5_722_860_285
            T1: 0.0
            T2: 0.0
            sweetspot: -0.1
            filter: {}
            # parameters for single shot classification
            threshold: 0.0
            iq_angle: 0.0
            # required for integration weights (not sure if it should be here)
            rotation_angle: 0.0
            # required for mixers (not sure if it should be here)
            mixer_drive_g: 0.0
            mixer_drive_phi: 0.0
            mixer_readout_g: 0.0
            mixer_readout_phi: 0.0
        1:
            readout_frequency: 7_345_317_000
            drive_frequency: 6_085_931_000
            T1: 0.0
            T2: 0.0
            sweetspot: -0.41
            filter: {}
            # parameters for single shot classification
            threshold: 0.0
            iq_angle: 0.0
            # required for integration weights (not sure if it should be here)
            rotation_angle: 0.0
            # Software classifier
            # classifier:
            #     type: "scikit"
            #     model: "qw5q_gold/RBF_SVM_1.pkl"
            # required for mixers (not sure if it should be here)
            mixer_drive_g: 0.0
            mixer_drive_phi: 0.0
            mixer_readout_g: 0.0
            mixer_readout_phi: 0.0
        2:   # TODO for now we do not have flux here!
            readout_frequency: 7_458_000_000
            drive_frequency: 0.0
            T1: 0.0
            T2: 0.0
            sweetspot: 0.0
            filter: {}
            # parameters for single shot classification
            threshold: 0.0
            iq_angle: 0.0
            # required for integration weights (not sure if it should be here)
            rotation_angle: 0.0
            # Software classifier
            # classifier:
            #     type: "scikit"
            #     model: "qw5q_gold/RBF_SVM_1.pkl"
            # required for mixers (not sure if it should be here)
            mixer_drive_g: 0.0
            mixer_drive_phi: 0.0
            mixer_readout_g: 0.0
            mixer_readout_phi: 0.0<|MERGE_RESOLUTION|>--- conflicted
+++ resolved
@@ -29,42 +29,25 @@
                 phase: 0
             MZ:
                 duration: 1000
-<<<<<<< HEAD
                 amplitude: 0.06
                 frequency: 7_111_151_000
-=======
-                amplitude: 0.016
-                frequency: 7_111_290_000
->>>>>>> 22f5efd6
                 shape: Rectangular()
                 type: ro # readout
                 start: 0
                 phase: 0
         1: # qubit number this qubit does not have drive LO!
             RX:
-<<<<<<< HEAD
                 duration: 40 # TODO
                 amplitude: 0.0484 # TODO
                 frequency: 6_070_000_000
                 shape: Gaussian(5)
-=======
-                duration: 42
-                amplitude: 0.7
-                frequency: 6_085_931_000
-                shape: Rectangular()
->>>>>>> 22f5efd6
                 type: qd # qubit drive
                 start: 0
                 phase: 0
             MZ:
                 duration: 1000
-<<<<<<< HEAD
                 amplitude: 0.042
                 frequency: 7_345_330_000
-=======
-                amplitude: 0.02
-                frequency: 7_345_317_000
->>>>>>> 22f5efd6
                 shape: Rectangular()
                 type: ro # readout
                 start: 0
