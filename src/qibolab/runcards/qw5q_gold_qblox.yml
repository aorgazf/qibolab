nqubits: 5
description: 5-qubit device at XLD fridge, controlled with qblox cluster rf.

settings:
    hardware_avg: 4000
    relaxation_time: 20_000
    sampling_rate: 1_000_000_000

qubits: [0, 1, 2, 3, 4, 5]

resonator_type: 2D

topology: # qubit - qubit connections
-   [ 1, 0, 1, 0, 0, 0]
-   [ 0, 1, 1, 0, 0, 0]
-   [ 1, 1, 1, 1, 1, 0]
-   [ 0, 0, 1, 1, 0, 0]
-   [ 0, 0, 1, 0, 1, 0]
-   [ 0, 0, 0, 0, 0, 1]

# Drive:
# L3-15:mod8-o1 q0
# L3-11:mod3-o1 q1
# L3-12:mod3-o2 q2
# L3-13:mod4-o1 q3
# L3-14:mod4-o2 q4


# Flux:
# L4-5:mod5-o1 q0
# L4-1:mod2-o1 q1
# L4-2:mod2-o2 q2
# L4-3:mod2-o3 q3
# L4-4:mod2-o4 q4


# Readout out:
# L3-25:mod12 and mod10 (out)
# L2-25:mod12 and mod10 (in)

# Cluster IP:
# 192.168.0.6


# no bias line, using qblox offset from qcm_bbc
channels: [
  'L2-5a','L2-5b', 'L3-25a', 'L3-25b', #RO channels: Ro lines L2-5 and L3-25 splitted
  'L3-15', 'L3-11', 'L3-12', 'L3-13', 'L3-14', 'L3-16', # Drive channels q0, q1, q2, q3, q4 | not used ports label: L3-16
  'L4-5', 'L4-1', 'L4-2', 'L4-3', 'L4-4', 'L4-6', 'L4-7', 'L4-8', # Flux channels q0, q1, q2, q3, q4 | not used labels: 'L4-6', 'L4-7', 'L4-8'
]

# [ReadOut, QubitDrive, QubitFlux, QubitBias]
qubit_channel_map:
    0:   [L3-25a, L3-15, L4-5, null] #q0
    1:   [L3-25a, L3-11, L4-1, null] #q1
    2:   [L3-25b, L3-12, L4-2, null] #q2
    3:   [L3-25b, L3-13, L4-3, null] #q3
    4:   [L3-25b, L3-14, L4-4, null] #q4
    5:   [L3-25a,  null, null, null] #q5 witness

instruments:
    cluster:
        lib: qblox
        class: Cluster
        address: 192.168.0.6
        roles: [other]
        settings:
            reference_clock_source      : internal                      # external or internal

    qrm_rf1: # ReadOut module 10 controllin qubits q0, q1, q5
        lib: qblox
        class: ClusterQRM_RF
        address: 192.168.0.6:10
        roles: [readout]
        settings:
            ports:
                o1:
                    channel                     : L3-25a
                    attenuation                 : 38                        # should be multiple of 2
                    lo_enabled                  : true
                    lo_frequency                : 7_255_000_000             # (Hz) from 2e9 to 18e9
                    gain                        : 0.6                       # for path0 and path1 -1.0<=v<=1.0
                i1:
                    channel                     : L2-5a
                    acquisition_hold_off        : 500                       # must be multiple of 4
                    acquisition_duration        : 900

            classification_parameters:
                0:  # qubit id
                    rotation_angle              : 201.009                   # in degrees 0.0<=v<=360.0
                    threshold                   : 0.006106                  # in V
                1:  # qubit id
                    rotation_angle              : 86.950                   # in degrees 0.0<=v<=360.0
                    threshold                   : 0.002728                  # in V

    qrm_rf2: # ReadOut module 12: controlling qubits q2, q3, q4
        lib: qblox
        class: ClusterQRM_RF
        address: 192.168.0.6:12
        roles: [readout]
        settings:
            ports:
                o1:
                    channel                     : L3-25b
                    attenuation                 : 32                        # should be multiple of 2
                    lo_enabled                  : true
                    lo_frequency                : 7_850_000_000             # (Hz) from 2e9 to 18e9
                    gain                        : 0.6                       # for path0 and path1 -1.0<=v<=1.0
                i1:
                    channel                     : L2-5b
                    acquisition_hold_off        : 500
                    acquisition_duration        : 900

            classification_parameters:
                2:  # qubit id
                    rotation_angle              : 313.463                    # in degrees 0.0<=v<=360.0
                    threshold                   : 0.001211                  # in V
                3:  # qubit id
                    rotation_angle              : 323.444                    # in degrees 0.0<=v<=360.0
                    threshold                   : 0.000766                  # in V
                4:  # qubit id
                    rotation_angle              : 277.062                   # in degrees 0.0<=v<=360.0
                    threshold                   : -0.000021                  # in V

    qcm_rf1:
        lib: qblox
        class: ClusterQCM_RF
        address: 192.168.0.6:8
        roles: [control]
        settings:
            ports:
                o1: # qubit q0
                    channel             : L3-15
                    attenuation         : 20                        # (dB) # should be multiple of 2
                    lo_enabled          : true
                    lo_frequency        : 5_245_414_655             # (Hz) from 2e9 to 18e9
                    gain                : 0.470                     # for path0 and path1 -1.0<=v<=1.0

    qcm_rf2:
        lib: qblox
        class: ClusterQCM_RF
        address: 192.168.0.6:3
        roles: [control]
        settings:
            ports:
                o1: # qubit q1
                    channel             : L3-11
                    attenuation         : 20                        # (dB)
                    lo_enabled          : true
                    lo_frequency        : 5_051_980_321             # (Hz) from 2e9 to 18e9
                    gain                : 0.570                      # for path0 and path1 -1.0<=v<=1.0
                o2: # qubit q2
                    channel             : L3-12
                    attenuation         : 20                        # (dB)
                    lo_enabled          : true
                    lo_frequency        : 5_994_176_000             # (Hz) from 2e9 to 18e9
                    gain                : 0.655                     # for path0 and path1 -1.0<=v<=1.0

    qcm_rf3:
        lib: qblox
        class: ClusterQCM_RF
        address: 192.168.0.6:4
        roles: [control]
        settings:
            ports:
                o1: # qubit q3
                    channel             : L3-13
                    attenuation         : 20                        # (dB)
                    lo_enabled          : true
                    lo_frequency        : 6_960_050_000             # (Hz) from 2e9 to 18e9
                    gain                : 0.550                     # for path0 and path1 -1.0<=v<=1.0
                o2: # qubit q4
                    channel             : L3-14
                    attenuation         : 20                        # (dB)
                    lo_enabled          : true
                    lo_frequency        : 6_785_145_857             # (Hz) from 2e9 to 18e9
                    gain                : 0.596                     # for path0 and path1 -1.0<=v<=1.0

    #Cluster QCM usado para bias mediante el offset
    qcm_bb1:
        lib: qblox
        class: ClusterQCM
        address: 192.168.0.6:5
        roles: [control]
        settings:
            ports:
                o1: {channel: L4-5,gain: 0.5, offset: 0.1477, qubit: 0} #q0
                # o4: {channel: L4-3, gain: 0.5, offset:  0.0925, qubit: 3} #q3 oscilloscope

    #Cluster QCM usado para bias mediante el offset
    qcm_bb2:
        lib: qblox
        class: ClusterQCM
        address: 192.168.0.6:2
        roles: [control]
        settings:
            ports:
                o1: {channel: L4-1, gain: 0.5, offset:  -0.5832, qubit: 1} #q1
                o2: {channel: L4-2, gain: 0.5, offset: 0.1958, qubit: 2} #q2
                o3: {channel: L4-3, gain: 0.5, offset:  -0.7291, qubit: 3} #q3
                o4: {channel: L4-4, gain: 0.5, offset: -0.5958, qubit: 4} #q4

    twpa_pump:
        lib: rohde_schwarz
        class: SGS100A
        address: 192.168.0.37
        roles: [other]
        settings:
            frequency: 6_478_250_000 # Hz
            power: 3.5 # dBm

native_gates:
    single_qubit:
        0: # qubit id
            RX:
                duration: 40                   # should be multiple of 4
                amplitude: 0.5010
                frequency: 5_045_070_000    # qubit frequency
                if_frequency: -200_000_000    # difference in qubit frequency
                shape: Gaussian(5)
                type: qd                    # qubit drive
            MZ:
                duration: 2000
<<<<<<< HEAD
                amplitude: 0.2
=======
                amplitude: 0.1
>>>>>>> 2ce028c4
                frequency: 7_212_278_226     # resonator frequency
                if_frequency: -42_721_774    # difference in resonator frequency
                shape: Rectangular()
                type: ro                    # readout
        1: # qubit id
            RX:
                duration: 40                  # should be multiple of 4
                amplitude: 0.5052
                frequency: 4_851_980_321    # qubit frequency
                if_frequency: -200_000_000    # difference in qubit frequency
                shape: Gaussian(5)
                type: qd                    # qubit drive
            MZ:
                duration: 2000
<<<<<<< HEAD
                amplitude: 0.2
=======
                amplitude: 0.36
>>>>>>> 2ce028c4
                frequency: 7_453_074_208    # resonator frequency
                if_frequency: 198_074_208    # difference in resonator frequency
                shape: Rectangular()
                type: ro                    # readout
        2: # qubit id
            RX:
                duration: 40                   # should be multiple of 4
                amplitude: 0.4996
                frequency: 5_794_176_000 # 5_793_526_000    # qubit frequency
                if_frequency: -200_000_000    # difference in qubit frequency
                shape: Gaussian(5)
                type: qd                    # qubit drive
            MZ:
                duration: 2000
<<<<<<< HEAD
                amplitude: 0.2
=======
                amplitude: 0.25
>>>>>>> 2ce028c4
                frequency: 7_655_139_987    # resonator frequency
                if_frequency: -194_860_013    # difference in resonator frequency
                shape: Rectangular()
                type: ro                    # readout
        3: # qubit id
            RX:
                duration: 40                   # should be multiple of 4
                amplitude: 0.5002
                frequency: 6_760_050_000 # 6_760_361_111    # qubit frequency
                if_frequency: -200_000_000    # difference in qubit frequency
                shape: Gaussian(5)
                type: qd                    # qubit drive
            MZ:
                duration: 2000
                amplitude: 0.2
                frequency: 7_803_405_453    # resonator frequency
                if_frequency: -46_594_547    # difference in resonator frequency
                shape: Rectangular()
                type: ro                    # readout
        4: # qubit id
            RX:
                duration: 40                # should be multiple of 4
                amplitude: 0.5098
                frequency: 6_585_145_857    # qubit frequency
                if_frequency: -200_000_000    # difference in qubit frequency
                shape: Gaussian(5)
                type: qd                    # qubit drive
            MZ:
                duration: 2000
<<<<<<< HEAD
                amplitude: 0.2
=======
                amplitude: 0.4
>>>>>>> 2ce028c4
                frequency: 8_058_816_253      # resonator frequency
                if_frequency: 208_816_253    # difference in resonator frequency
                shape: Rectangular()
                type: ro                    # readout
        5: # qubit id
            RX:
                duration: 40                # should be multiple of 4
                amplitude: 0.5
                frequency: 4_700_000_000    # qubit frequency
                if_frequency: -200_000_000    # difference in qubit frequency
                shape: Gaussian(5)
                type: qd                    # qubit drive
            MZ:
                duration: 2000
                amplitude: 0.2
                frequency: 7_118_627_416      # resonator frequency
                if_frequency: -136_372_584    # difference in resonator frequency
                shape: Rectangular()
                type: ro                    # readout

    two_qubit:
        3-2:
            CZ:
            - duration: 32
              amplitude: -0.6010
              shape: Exponential(12, 5000, 0.1)
              qubit: 3
              relative_start: 0
              type: qf
<<<<<<< HEAD
            - duration: 20
              amplitude: 0
              shape: Rectangular())
              qubit: 3
              relative_start: 32
              type: qf
            - type: virtual_z
              phase: -3.862
              qubit: 3

            - duration: 32
              amplitude: 0
              shape: Rectangular())
              qubit: 2
              relative_start: 0
              type: qf
            - duration: 20
              amplitude: 0
              shape: Rectangular())
              qubit: 2
              relative_start: 32
              type: qf
            - type: virtual_z
              phase: -0.095
              qubit: 2
=======
            # - duration: 20
            #   amplitude: 0
            #   shape: Rectangular())
            #   qubit: 3
            #   relative_start: 32
            #   type: qf
            # - type: virtual_z
            #   phase: -3.862
            #   qubit: 3

            # - duration: 32
            #   amplitude: 0
            #   shape: Rectangular())
            #   qubit: 2
            #   relative_start: 0
            #   type: qf
            # - duration: 20
            #   amplitude: 0
            #   shape: Rectangular())
            #   qubit: 2
            #   relative_start: 32
            #   type: qf
            # - type: virtual_z
            #   phase: -0.095
            #   qubit: 2
>>>>>>> 2ce028c4

characterization:
    single_qubit:
        0:
            readout_frequency: 7_212_278_226
            drive_frequency: 5_045_414_655
            anharmonicity: 291_556_360
            T1: 5_857
            T2: 0
            state0_voltage: 0.0
            state1_voltage: 0.0
            mean_gnd_states: (-0.0+0.0j)
            mean_exc_states: (0.0+0.0j)
            sweetspot: 0.1477
        1:
            readout_frequency: 7_453_074_208
            drive_frequency: 4_851_980_321
            anharmonicity: 290_805_429
            T1: 1_253
            T2: 0
            state0_voltage: 0.0
            state1_voltage: 0.0
            mean_gnd_states: (-0.0+0.0j)
            mean_exc_states: (0.0+0.0j)
            sweetspot: -0.5832
        2:
            readout_frequency: 7_655_139_987
            drive_frequency: 5_794_176_000
            anharmonicity: 273_873_156
            T1: 4_563
            T2: 0
            state0_voltage: 0.0
            state1_voltage: 0.0
            mean_gnd_states: (-0.0+0.0j)
            mean_exc_states: (0.0+0.0j)
            sweetspot: 0.1958
        3:
            readout_frequency: 7_803_405_453
            drive_frequency: 6_760_050_000
            anharmonicity: 262_218_536
            T1: 4_232
            T2: 0
            state0_voltage: 0.0
            state1_voltage: 0.0
            mean_gnd_states: (-0.0+0.0j)
            mean_exc_states: (0.0+0.0j)
            sweetspot: -0.7291
        4:
            readout_frequency: 8_058_816_253
            drive_frequency: 6_585_145_857
            anharmonicity: 251_471_686
            T1: 492
            T2: 0
            state0_voltage: 0.0
            state1_voltage: 0.0
            mean_gnd_states: (-0.0+0.0j)
            mean_exc_states: (0.0+0.0j)
            sweetspot: -0.5958
        5:
            readout_frequency: 7_118_627_416
            drive_frequency: 4_700_000_000
            anharmonicity: 300_000_000
            T1: 0
            T2: 0
            state0_voltage: 0.0
            state1_voltage: 0.0
            mean_gnd_states: (-0.0+0.0j)
            mean_exc_states: (0.0+0.0j)
            sweetspot: 0<|MERGE_RESOLUTION|>--- conflicted
+++ resolved
@@ -221,11 +221,7 @@
                 type: qd                    # qubit drive
             MZ:
                 duration: 2000
-<<<<<<< HEAD
-                amplitude: 0.2
-=======
                 amplitude: 0.1
->>>>>>> 2ce028c4
                 frequency: 7_212_278_226     # resonator frequency
                 if_frequency: -42_721_774    # difference in resonator frequency
                 shape: Rectangular()
@@ -240,11 +236,7 @@
                 type: qd                    # qubit drive
             MZ:
                 duration: 2000
-<<<<<<< HEAD
-                amplitude: 0.2
-=======
                 amplitude: 0.36
->>>>>>> 2ce028c4
                 frequency: 7_453_074_208    # resonator frequency
                 if_frequency: 198_074_208    # difference in resonator frequency
                 shape: Rectangular()
@@ -259,11 +251,7 @@
                 type: qd                    # qubit drive
             MZ:
                 duration: 2000
-<<<<<<< HEAD
-                amplitude: 0.2
-=======
                 amplitude: 0.25
->>>>>>> 2ce028c4
                 frequency: 7_655_139_987    # resonator frequency
                 if_frequency: -194_860_013    # difference in resonator frequency
                 shape: Rectangular()
@@ -293,11 +281,7 @@
                 type: qd                    # qubit drive
             MZ:
                 duration: 2000
-<<<<<<< HEAD
-                amplitude: 0.2
-=======
                 amplitude: 0.4
->>>>>>> 2ce028c4
                 frequency: 8_058_816_253      # resonator frequency
                 if_frequency: 208_816_253    # difference in resonator frequency
                 shape: Rectangular()
@@ -327,33 +311,6 @@
               qubit: 3
               relative_start: 0
               type: qf
-<<<<<<< HEAD
-            - duration: 20
-              amplitude: 0
-              shape: Rectangular())
-              qubit: 3
-              relative_start: 32
-              type: qf
-            - type: virtual_z
-              phase: -3.862
-              qubit: 3
-
-            - duration: 32
-              amplitude: 0
-              shape: Rectangular())
-              qubit: 2
-              relative_start: 0
-              type: qf
-            - duration: 20
-              amplitude: 0
-              shape: Rectangular())
-              qubit: 2
-              relative_start: 32
-              type: qf
-            - type: virtual_z
-              phase: -0.095
-              qubit: 2
-=======
             # - duration: 20
             #   amplitude: 0
             #   shape: Rectangular())
@@ -379,7 +336,6 @@
             # - type: virtual_z
             #   phase: -0.095
             #   qubit: 2
->>>>>>> 2ce028c4
 
 characterization:
     single_qubit:
