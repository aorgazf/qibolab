--- conflicted
+++ resolved
@@ -1,783 +1,382 @@
-<<<<<<< HEAD
-nqubits: 5
-description: 5-qubit device at XLD fridge, controlled with qblox cluster rf.
-
-settings:
-    hardware_avg: 1024
-    repetition_duration: 20_000 # 200_000
-    sampling_rate: 1_000_000_000
-
-qubits: [0, 1, 2, 3, 4, 5]
-
-resonator_type: 2D
-
-topology: # qubit - qubit connections
--   [ 1, 0, 1, 0, 0, 0]
--   [ 0, 1, 1, 0, 0, 0]
--   [ 1, 1, 1, 1, 1, 0]
--   [ 0, 0, 1, 1, 0, 0]
--   [ 0, 0, 1, 0, 1, 0]
--   [ 0, 0, 0, 0, 0, 1]
-
-# Drive:
-# L3-15:mod8-o1 q0
-# L3-11:mod3-o1 q1
-# L3-12:mod3-o2 q2
-# L3-13:mod4-o1 q3
-# L3-14:mod4-o2 q4
-
-
-# Flux:
-# L4-5:mod5-o1 q0
-# L4-1:mod2-o1 q1
-# L4-2:mod2-o2 q2
-# L4-3:mod2-o3 q3
-# L4-4:mod2-o4 q4
-
-
-# Readout out:
-# L3-25:mod12 and mod10 (out)
-# L2-25:mod12 and mod10 (in)
-
-# Cluster IP:
-# 192.168.0.6
-
-
-# no bias line, using qblox offset from qcm_bbc
-channels: [
-  'L2-5a','L2-5b', 'L3-25a', 'L3-25b', #RO channels: Ro lines L2-5 and L3-25 splitted
-  'L3-15', 'L3-11', 'L3-12', 'L3-13', 'L3-14', 'L3-16', # Drive channels q0, q1, q2, q3, q4 | not used ports label: L3-16
-  'L4-5', 'L4-1', 'L4-2', 'L4-3', 'L4-4', 'L4-6', 'L4-7', 'L4-8', # Flux channels q0, q1, q2, q3, q4 | not used labels: 'L4-6', 'L4-7', 'L4-8'
-]
-
-# [ReadOut, QubitDrive, QubitFlux, QubitBias]
-qubit_channel_map:
-    0:   [L3-25a, L3-15, L4-5, null] #q0
-    1:   [L3-25a, L3-11, L4-1, null] #q1
-    2:   [L3-25b, L3-12, L4-2, null] #q2
-    3:   [L3-25b, L3-13, L4-3, null] #q3
-    4:   [L3-25b, L3-14, L4-4, null] #q4
-    5:   [L3-25a,  null, null, null] #q5 witness
-
-instruments:
-    cluster:
-        lib: qblox
-        class: Cluster
-        address: 192.168.0.6
-        roles: [other]
-        settings:
-            reference_clock_source      : internal                      # external or internal
-
-    qrm_rf0: # ReadOut module 10 controllin qubits q0, q1, q5
-        lib: qblox
-        class: ClusterQRM_RF
-        address: 192.168.0.6:10
-        roles: [readout]
-        settings:
-            ports:
-                o1:
-                    attenuation                 : 44 # should be multiple of 2
-                    lo_enabled                  : true
-                    lo_frequency                : 7_250_000_000                    # (Hz) from 2e9 to 18e9
-                    gain                        : 0.6                              # for path0 and path1 -1.0<=v<=1.0
-                    hardware_mod_en             : true
-                i1:
-                    hardware_demod_en           : true
-
-            acquisition_hold_off        : 500
-            acquisition_duration        : 900
-
-            classification_parameters:
-                0:  # qubit id
-                    rotation_angle              : 99.772                   # in degrees 0.0<=v<=360.0
-                    threshold                   : 0.005800                  # in V
-                1:  # qubit id
-                    rotation_angle              : 109.202                   # in degrees 0.0<=v<=360.0
-                    threshold                   : 0.023372                  # in V
-
-
-            channel_port_map:   # Refrigerator Channel : Instrument port
-                'L3-25a' : o1    # IQ Port = out0 & out1
-                'L2-5a' : i1     # Labeled but not used
-    qrm_rf1: # ReadOut module 12: controlling qubits q2, q3, q4
-        lib: qblox
-        class: ClusterQRM_RF
-        address: 192.168.0.6:12
-        roles: [readout]
-        settings:
-            ports:
-                o1:
-                    attenuation                 : 38 # should be multiple of 2
-                    lo_enabled                  : true
-                    lo_frequency                : 7_850_000_000                   # (Hz) from 2e9 to 18e9
-                    gain                        : 0.6                              # for path0 and path1 -1.0<=v<=1.0
-                    hardware_mod_en             : true
-                i1:
-                    hardware_demod_en           : true
-
-            acquisition_hold_off        : 500
-            acquisition_duration        : 900
-
-            classification_parameters:
-                2:  # qubit id
-                    rotation_angle              : 171.44278897351776                    # in degrees 0.0<=v<=360.0
-                    threshold                   : 0.04381767172346776                  # in V
-                3:  # qubit id
-                    rotation_angle              : 306.039                    # in degrees 0.0<=v<=360.0
-                    threshold                   : 0.000914                  # in V
-                4:  # qubit id
-                    rotation_angle              : 63.762                   # in degrees 0.0<=v<=360.0
-                    threshold                   : 0.000371                  # in V
-
-            channel_port_map:   # Refrigerator Channel : Instrument port
-                'L3-25b' : o1    # IQ Port = out0 & out1
-                'L2-5b' : i1     # Labeled but not used
-
-    qcm_rf2:
-        lib: qblox
-        class: ClusterQCM_RF
-        address: 192.168.0.6:8
-        roles: [control]
-        settings:
-            ports:
-                o1: # qubit q0
-                    attenuation                  : 20 # (dB) # should be multiple of 2
-                    lo_enabled                   : true
-                    lo_frequency                 : 5_246_600_000 # (Hz) from 2e9 to 18e9
-                    gain                         : 0.488 # for path0 and path1 -1.0<=v<=1.0
-                    hardware_mod_en              : true
-                o2: # not used
-                    attenuation                  : 0 # (dB)
-                    lo_enabled                   : false
-                    lo_frequency                 : 2_000_000_000 # (Hz) from 2e9 to 18e9
-                    gain                         : 0 # for path0 and path1 -1.0<=v<=1.0
-                    hardware_mod_en              : true
-
-            channel_port_map:
-                'L3-15': o1 # q0
-                'L3-16': o2 # not used port
-    qcm_rf3:
-        lib: qblox
-        class: ClusterQCM_RF
-        address: 192.168.0.6:3
-        roles: [control]
-        settings:
-            ports:
-                o1: # qubit q1
-                    attenuation                  : 20 # (dB)
-                    lo_enabled                   : true
-                    lo_frequency                 : 5_052_013_000 # (Hz) from 2e9 to 18e9
-                    gain                         : 0.56 # for path0 and path1 -1.0<=v<=1.0
-                    hardware_mod_en              : true
-                o2: # qubit q2
-                    attenuation                  : 20 # (dB)
-                    lo_enabled                   : true
-                    lo_frequency                 : 5_995_026_000 # (Hz) from 2e9 to 18e9
-                    gain                         : 0.647 # for path0 and path1 -1.0<=v<=1.0
-                    hardware_mod_en              : true
-
-            channel_port_map:
-                'L3-11': o1 # q1
-                'L3-12': o2 # q2
-    qcm_rf4:
-        lib: qblox
-        class: ClusterQCM_RF
-        address: 192.168.0.6:4
-        roles: [control]
-        settings:
-            ports:
-                o1: # qubit q3
-                    attenuation                  : 20 # (dB)
-                    lo_enabled                   : true
-                    lo_frequency                 : 6_961_250_000 # (Hz) from 2e9 to 18e9
-                    gain                         : 0.538 # for path0 and path1 -1.0<=v<=1.0
-                    hardware_mod_en              : true
-                o2: # qubit q4
-                    attenuation                  : 20 # (dB)
-                    lo_enabled                   : true
-                    lo_frequency                 : 6_788_003_000 # (Hz) from 2e9 to 18e9
-                    gain                         : 0.645 # for path0 and path1 -1.0<=v<=1.0
-                    hardware_mod_en              : true
-
-            channel_port_map:
-                'L3-13': o1 # 1
-                'L3-14': o2 # 0
-
-    #Cluster QCM usado para bias mediante el offset
-    qcm_bb1:
-        lib: qblox
-        class: ClusterQCM
-        address: 192.168.0.6:2
-        roles: [control]
-        settings:
-            ports:
-                o1: {gain: 1, offset:  -0.360, hardware_mod_en: false} #q1
-                o2: {gain: 1, offset: -0.167, hardware_mod_en: false} #q2
-                o3: {gain: 1, offset:  0.095, hardware_mod_en: false} #q3
-                o4: {gain: 1, offset: -0.329, hardware_mod_en: false} #q4
-            channel_port_map: {L4-1: o1, L4-2: o2, L4-3: o3, L4-4: o4}
-
-    #Cluster QCM usado para bias mediante el offset
-    qcm_bb2:
-        lib: qblox
-        class: ClusterQCM
-        address: 192.168.0.6:5
-        roles: [control]
-        settings:
-            ports:
-                o1: {gain: 1, offset: 0.335, hardware_mod_en: false} #q0
-                o2: {gain: 0, offset: 0.0, hardware_mod_en: false} #not used
-                o3: {gain: 0, offset: 0.0, hardware_mod_en: false} #not used
-                o4: {gain: 0, offset: 0.0, hardware_mod_en: false} #not used
-            channel_port_map: {L4-5: o1, L4-6: o2, L4-7: o3, L4-8: o4}
-
-    twpa_pump:
-        lib: rohde_schwarz
-        class: SGS100A
-        address: 192.168.0.37
-        roles: [other]
-        settings:
-            frequency: 6_511_000_000 # Hz
-            power: 4.5 # dBm
-
-native_gates:
-    single_qubit:
-        0: # qubit id
-            RX:
-                duration: 40                   # should be multiple of 4
-                amplitude: 0.5
-                frequency: 5_046_600_000    # qubit frequency
-                if_frequency: -200_000_000    # difference in qubit frequency
-                shape: Gaussian(5)
-                type: qd                    # qubit drive
-            MZ:
-                duration: 2000
-                amplitude: 0.4
-                frequency: 7_212_407_558     # resonator frequency
-                if_frequency: -37_592_442    # difference in resonator frequency
-                shape: Rectangular()
-                type: ro                    # readout
-        1: # qubit id
-            RX:
-                duration: 40                  # should be multiple of 4
-                amplitude: 0.5
-                frequency: 4_852_013_000    # qubit frequency
-                if_frequency: -200_000_000    # difference in qubit frequency
-                shape: Gaussian(5)
-                type: qd                    # qubit drive
-            MZ:
-                duration: 2000
-                amplitude: 0.4
-                frequency: 7_453_190_140    # resonator frequency
-                if_frequency: 203_190_140    # difference in resonator frequency
-                shape: Rectangular()
-                type: ro                    # readout
-        2: # qubit id
-            RX:
-                duration: 40                   # should be multiple of 4
-                amplitude: 0.5
-                frequency: 5_795_026_000    # qubit frequency
-                if_frequency: -200_000_000    # difference in qubit frequency
-                shape: Gaussian(5)
-                type: qd                    # qubit drive
-            MZ:
-                duration: 2000
-                amplitude: 0.2
-                frequency: 7_655_148_879    # resonator frequency
-                if_frequency: -194_851_121    # difference in resonator frequency
-                shape: Rectangular()
-                type: ro                    # readout
-        3: # qubit id
-            RX:
-                duration: 40                   # should be multiple of 4
-                amplitude: 0.5
-                frequency: 6_761_250_000    # qubit frequency
-                if_frequency: -200_000_000    # difference in qubit frequency
-                shape: Gaussian(5)
-                type: qd                    # qubit drive
-            MZ:
-                duration: 2000
-                amplitude: 0.2
-                frequency: 7_803_437_704    # resonator frequency
-                if_frequency: -46_562_296    # difference in resonator frequency
-                shape: Rectangular()
-                type: ro                    # readout
-        4: # qubit id
-            RX:
-                duration: 40                # should be multiple of 4
-                amplitude: 0.5
-                frequency: 6_588_003_000    # qubit frequency
-                if_frequency: -200_000_000    # difference in qubit frequency
-                shape: Gaussian(5)
-                type: qd                    # qubit drive
-            MZ:
-                duration: 2000
-                amplitude: 0.4
-                frequency: 8_058_673_359      # resonator frequency
-                if_frequency: 208_673_359    # difference in resonator frequency
-                shape: Rectangular()
-                type: ro                    # readout
-        5: # qubit id
-            RX:
-                duration: 40                # should be multiple of 4
-                amplitude: 0.5
-                frequency: 4_700_000_000    # qubit frequency
-                if_frequency: -200_000_000    # difference in qubit frequency
-                shape: Gaussian(5)
-                type: qd                    # qubit drive
-            MZ:
-                duration: 2000
-                amplitude: 0.4
-                frequency: 7_118_680_035      # resonator frequency
-                if_frequency: -131_319_965    # difference in resonator frequency
-                shape: Rectangular()
-                type: ro                    # readout
-characterization:
-    single_qubit:
-        0:
-            readout_frequency: 7_212_407_558 # 7_225_820_798 # 7_218_000_000
-            drive_frequency: 5_046_600_000
-            T1: 0
-            T2: 0
-            state0_voltage: 0.0
-            state1_voltage: 0.0
-            mean_gnd_states: (-0.0+0.0j)
-            mean_exc_states: (0.0+0.0j)
-            sweetspot: 0.335
-        1:
-            readout_frequency: 7_453_190_140
-            drive_frequency: 4_852_013_000
-            T1: 1_283
-            T2: 130
-            state0_voltage: 0.0
-            state1_voltage: 0.0
-            mean_gnd_states: (-0.0+0.0j)
-            mean_exc_states: (0.0+0.0j)
-            sweetspot: -0.360
-        2:
-            readout_frequency: 7_655_148_879
-            drive_frequency: 5_795_026_000
-            pi_pulse_amplitude: 0.5
-            T1: 1_807
-            T2: 0
-            state0_voltage: 0.0
-            state1_voltage: 0.0
-            mean_gnd_states: (-0.020369172217642346+0.002927849852468721j)
-            mean_exc_states: (-0.06380307802449722-0.003607735840135293j)
-            sweetspot: -0.167
-            threshold: 0.04381767172346776,
-            iq_angle: -2.9922411463897145,
-        3:
-            readout_frequency: 7_803_437_704
-            drive_frequency: 6_761_250_000
-            T1: 3529
-            T2: 0
-            state0_voltage: 0.0
-            state1_voltage: 0.0
-            mean_gnd_states: (-0.0+0.0j)
-            mean_exc_states: (0.0+0.0j)
-            sweetspot: 0.095
-        4:
-            readout_frequency: 8_058_673_359
-            drive_frequency: 6_588_003_000
-            T1: 469
-            T2: 0
-            state0_voltage: 0.0
-            state1_voltage: 0.0
-            mean_gnd_states: (-0.0+0.0j)
-            mean_exc_states: (0.0+0.0j)
-            sweetspot: -0.329
-        5:
-            readout_frequency: 7_118_680_035
-            drive_frequency: 4_700_000_000
-            T1: 0
-            T2: 0
-            state0_voltage: 0.0
-            state1_voltage: 0.0
-            mean_gnd_states: (-0.0+0.0j)
-            mean_exc_states: (0.0+0.0j)
-            sweetspot: 0
-=======
-nqubits: 5
-description: 5-qubit device at XLD fridge, controlled with qblox cluster rf.
-
-settings:
-    hardware_avg: 4000
-    relaxation_time: 20_000
-    sampling_rate: 1_000_000_000
-
-qubits: [0, 1, 2, 3, 4, 5]
-
-resonator_type: 2D
-
-topology: # qubit - qubit connections
--   [ 1, 0, 1, 0, 0, 0]
--   [ 0, 1, 1, 0, 0, 0]
--   [ 1, 1, 1, 1, 1, 0]
--   [ 0, 0, 1, 1, 0, 0]
--   [ 0, 0, 1, 0, 1, 0]
--   [ 0, 0, 0, 0, 0, 1]
-
-# Drive:
-# L3-15:mod8-o1 q0
-# L3-11:mod3-o1 q1
-# L3-12:mod3-o2 q2
-# L3-13:mod4-o1 q3
-# L3-14:mod4-o2 q4
-
-
-# Flux:
-# L4-5:mod5-o1 q0
-# L4-1:mod2-o1 q1
-# L4-2:mod2-o2 q2
-# L4-3:mod2-o3 q3
-# L4-4:mod2-o4 q4
-
-
-# Readout out:
-# L3-25:mod12 and mod10 (out)
-# L2-25:mod12 and mod10 (in)
-
-# Cluster IP:
-# 192.168.0.6
-
-
-# no bias line, using qblox offset from qcm_bbc
-channels: [
-  'L2-5a','L2-5b', 'L3-25a', 'L3-25b', #RO channels: Ro lines L2-5 and L3-25 splitted
-  'L3-15', 'L3-11', 'L3-12', 'L3-13', 'L3-14', 'L3-16', # Drive channels q0, q1, q2, q3, q4 | not used ports label: L3-16
-  'L4-5', 'L4-1', 'L4-2', 'L4-3', 'L4-4', 'L4-6', 'L4-7', 'L4-8', # Flux channels q0, q1, q2, q3, q4 | not used labels: 'L4-6', 'L4-7', 'L4-8'
-]
-
-# [ReadOut, QubitDrive, QubitFlux, QubitBias]
-qubit_channel_map:
-    0:   [L3-25a, L3-15, L4-5, null] #q0
-    1:   [L3-25a, L3-11, L4-1, null] #q1
-    2:   [L3-25b, L3-12, L4-2, null] #q2
-    3:   [L3-25b, L3-13, L4-3, null] #q3
-    4:   [L3-25b, L3-14, L4-4, null] #q4
-    5:   [L3-25a,  null, null, null] #q5 witness
-
-instruments:
-    cluster:
-        lib: qblox
-        class: Cluster
-        address: 192.168.0.6
-        roles: [other]
-        settings:
-            reference_clock_source      : internal                      # external or internal
-
-    qrm_rf0: # ReadOut module 10 controllin qubits q0, q1, q5
-        lib: qblox
-        class: ClusterQRM_RF
-        address: 192.168.0.6:10
-        roles: [readout]
-        settings:
-            ports:
-                o1:
-                    channel                     : L3-25a
-                    attenuation                 : 38                        # should be multiple of 2
-                    lo_enabled                  : true
-                    lo_frequency                : 7_250_000_000             # (Hz) from 2e9 to 18e9
-                    gain                        : 0.6                       # for path0 and path1 -1.0<=v<=1.0
-                i1:
-                    channel                     : L2-5a
-                    acquisition_hold_off        : 500                       # must be multiple of 4
-                    acquisition_duration        : 900
-
-            classification_parameters:
-                0:  # qubit id
-                    rotation_angle              : 168.139                   # in degrees 0.0<=v<=360.0
-                    threshold                   : 0.003562                  # in V
-                1:  # qubit id
-                    rotation_angle              : 346.654                   # in degrees 0.0<=v<=360.0
-                    threshold                   : 0.001537                  # in V
-
-    qrm_rf1: # ReadOut module 12: controlling qubits q2, q3, q4
-        lib: qblox
-        class: ClusterQRM_RF
-        address: 192.168.0.6:12
-        roles: [readout]
-        settings:
-            ports:
-                o1:
-                    channel                     : L3-25b
-                    attenuation                 : 32                        # should be multiple of 2
-                    lo_enabled                  : true
-                    lo_frequency                : 7_850_000_000             # (Hz) from 2e9 to 18e9
-                    gain                        : 0.6                       # for path0 and path1 -1.0<=v<=1.0
-                i1:
-                    channel                     : L2-5b
-                    acquisition_hold_off        : 500
-                    acquisition_duration        : 900
-
-            classification_parameters:
-                2:  # qubit id
-                    rotation_angle              : 32.680                    # in degrees 0.0<=v<=360.0
-                    threshold                   : 0.002829                  # in V
-                3:  # qubit id
-                    rotation_angle              : 313.176                    # in degrees 0.0<=v<=360.0
-                    threshold                   : 0.000754                  # in V
-                4:  # qubit id
-                    rotation_angle              : 306.795                   # in degrees 0.0<=v<=360.0
-                    threshold                   : 0.000253                  # in V
-
-    qcm_rf2:
-        lib: qblox
-        class: ClusterQCM_RF
-        address: 192.168.0.6:8
-        roles: [control]
-        settings:
-            ports:
-                o1: # qubit q0
-                    channel             : L3-15
-                    attenuation         : 20                        # (dB) # should be multiple of 2
-                    lo_enabled          : true
-                    lo_frequency        : 5_245_414_655             # (Hz) from 2e9 to 18e9
-                    gain                : 0.470                     # for path0 and path1 -1.0<=v<=1.0
-
-    qcm_rf3:
-        lib: qblox
-        class: ClusterQCM_RF
-        address: 192.168.0.6:3
-        roles: [control]
-        settings:
-            ports:
-                o1: # qubit q1
-                    channel             : L3-11
-                    attenuation         : 20                        # (dB)
-                    lo_enabled          : true
-                    lo_frequency        : 5_051_980_321             # (Hz) from 2e9 to 18e9
-                    gain                : 0.570                      # for path0 and path1 -1.0<=v<=1.0
-                o2: # qubit q2
-                    channel             : L3-12
-                    attenuation         : 20                        # (dB)
-                    lo_enabled          : true
-                    lo_frequency        : 5_993_526_000             # (Hz) from 2e9 to 18e9
-                    gain                : 0.655                     # for path0 and path1 -1.0<=v<=1.0
-
-    qcm_rf4:
-        lib: qblox
-        class: ClusterQCM_RF
-        address: 192.168.0.6:4
-        roles: [control]
-        settings:
-            ports:
-                o1: # qubit q3
-                    channel             : L3-13
-                    attenuation         : 20                        # (dB)
-                    lo_enabled          : true
-                    lo_frequency        : 6_960_361_111             # (Hz) from 2e9 to 18e9
-                    gain                : 0.550                     # for path0 and path1 -1.0<=v<=1.0
-                o2: # qubit q4
-                    channel             : L3-14
-                    attenuation         : 20                        # (dB)
-                    lo_enabled          : true
-                    lo_frequency        : 6_785_145_857             # (Hz) from 2e9 to 18e9
-                    gain                : 0.596                     # for path0 and path1 -1.0<=v<=1.0
-
-    #Cluster QCM usado para bias mediante el offset
-    qcm_bb1:
-        lib: qblox
-        class: ClusterQCM
-        address: 192.168.0.6:2
-        roles: [control]
-        settings:
-            ports:
-                o1: {channel: L4-1, gain: 0.5, offset:  -0.360, qubit: 1} #q1
-                o2: {channel: L4-2, gain: 0.5, offset: -0.168, qubit: 2} #q2
-                o3: {channel: L4-3, gain: 0.5, offset:  0.0925, qubit: 3} #q3
-                o4: {channel: L4-4, gain: 0.5, offset: -0.329, qubit: 4} #q4
-
-    #Cluster QCM usado para bias mediante el offset
-    qcm_bb2:
-        lib: qblox
-        class: ClusterQCM
-        address: 192.168.0.6:5
-        roles: [control]
-        settings:
-            ports:
-                o1: {channel: L4-5,gain: 0.5, offset: 0.335, qubit: 0} #q0
-                # o4: {channel: L4-3, gain: 0.5, offset:  0.0925, qubit: 3} #q3 oscilloscope
-
-    twpa_pump:
-        lib: rohde_schwarz
-        class: SGS100A
-        address: 192.168.0.37
-        roles: [other]
-        settings:
-            frequency: 6_478_250_000 # Hz
-            power: 4.25 # dBm
-
-native_gates:
-    single_qubit:
-        0: # qubit id
-            RX:
-                duration: 40                   # should be multiple of 4
-                amplitude: 0.5
-                frequency: 5_045_414_655    # qubit frequency
-                if_frequency: -200_000_000    # difference in qubit frequency
-                shape: Gaussian(5)
-                type: qd                    # qubit drive
-            MZ:
-                duration: 2000
-                amplitude: 0.11
-                frequency: 7_212_292_160     # resonator frequency
-                if_frequency: -37_707_840    # difference in resonator frequency
-                shape: Rectangular()
-                type: ro                    # readout
-        1: # qubit id
-            RX:
-                duration: 40                  # should be multiple of 4
-                amplitude: 0.5
-                frequency: 4_851_980_321    # qubit frequency
-                if_frequency: -200_000_000    # difference in qubit frequency
-                shape: Gaussian(5)
-                type: qd                    # qubit drive
-            MZ:
-                duration: 2000
-                amplitude: 0.225
-                frequency: 7_452_954_018    # resonator frequency
-                if_frequency: 202_954_018    # difference in resonator frequency
-                shape: Rectangular()
-                type: ro                    # readout
-        2: # qubit id
-            RX:
-                duration: 40                   # should be multiple of 4
-                amplitude: 0.5
-                frequency: 5_793_526_000    # qubit frequency
-                if_frequency: -200_000_000    # difference in qubit frequency
-                shape: Gaussian(5)
-                type: qd                    # qubit drive
-            MZ:
-                duration: 2000
-                amplitude: 0.24
-                frequency: 7_655_216_931    # resonator frequency
-                if_frequency: -194_783_069    # difference in resonator frequency
-                shape: Rectangular()
-                type: ro                    # readout
-        3: # qubit id
-            RX:
-                duration: 40                   # should be multiple of 4
-                amplitude: 0.5
-                frequency: 6_760_361_111    # qubit frequency
-                if_frequency: -200_000_000    # difference in qubit frequency
-                shape: Gaussian(5)
-                type: qd                    # qubit drive
-            MZ:
-                duration: 2000
-                amplitude: 0.2
-                frequency: 7_803_081_610    # resonator frequency
-                if_frequency: -46_918_390    # difference in resonator frequency
-                shape: Rectangular()
-                type: ro                    # readout
-        4: # qubit id
-            RX:
-                duration: 40                # should be multiple of 4
-                amplitude: 0.5
-                frequency: 6_585_145_857    # qubit frequency
-                if_frequency: -200_000_000    # difference in qubit frequency
-                shape: Gaussian(5)
-                type: qd                    # qubit drive
-            MZ:
-                duration: 2000
-                amplitude: 0.32
-                frequency: 8_058_684_635      # resonator frequency
-                if_frequency: 208_684_635    # difference in resonator frequency
-                shape: Rectangular()
-                type: ro                    # readout
-        5: # qubit id
-            RX:
-                duration: 40                # should be multiple of 4
-                amplitude: 0.5
-                frequency: 4_700_000_000    # qubit frequency
-                if_frequency: -200_000_000    # difference in qubit frequency
-                shape: Gaussian(5)
-                type: qd                    # qubit drive
-            MZ:
-                duration: 2000
-                amplitude: 0.2
-                frequency: 7_118_545_544      # resonator frequency
-                if_frequency: -131_454_456    # difference in resonator frequency
-                shape: Rectangular()
-                type: ro                    # readout
-
-    two_qubit:
-        3-2:
-            CZ:
-            - duration: 32
-              amplitude: 0.5 # -0.20371
-              shape: Rectangular()
-              qubit: 3
-              relative_start: 0
-              type: qf
-            - type: virtual_z
-              phase: 0.4
-              qubit: 2
-            - type: virtual_z
-              phase: 1.0633
-              qubit: 3
-
-characterization:
-    single_qubit:
-        0:
-            readout_frequency: 7_212_292_160
-            drive_frequency: 5_045_414_655
-            T1: 0
-            T2: 0
-            state0_voltage: 0.0
-            state1_voltage: 0.0
-            mean_gnd_states: (-0.0+0.0j)
-            mean_exc_states: (0.0+0.0j)
-            sweetspot: 0.335
-        1:
-            readout_frequency: 7_452_954_018
-            drive_frequency: 4_851_980_321
-            T1: 0
-            T2: 0
-            state0_voltage: 0.0
-            state1_voltage: 0.0
-            mean_gnd_states: (-0.0+0.0j)
-            mean_exc_states: (0.0+0.0j)
-            sweetspot: -0.360
-        2:
-            readout_frequency: 7_655_216_931
-            drive_frequency: 5_793_526_000
-            T1: 0
-            T2: 0
-            state0_voltage: 0.0
-            state1_voltage: 0.0
-            mean_gnd_states: (-0.0+0.0j)
-            mean_exc_states: (0.0+0.0j)
-            sweetspot: -0.168
-        3:
-            readout_frequency: 7_803_081_610
-            drive_frequency: 6_760_361_111
-            T1: 0
-            T2: 0
-            state0_voltage: 0.0
-            state1_voltage: 0.0
-            mean_gnd_states: (-0.0+0.0j)
-            mean_exc_states: (0.0+0.0j)
-            sweetspot: 0.0925
-        4:
-            readout_frequency: 8_058_684_635
-            drive_frequency: 6_585_145_857
-            T1: 0
-            T2: 0
-            state0_voltage: 0.0
-            state1_voltage: 0.0
-            mean_gnd_states: (-0.0+0.0j)
-            mean_exc_states: (0.0+0.0j)
-            sweetspot: -0.329
-        5:
-            readout_frequency: 7_118_545_544
-            drive_frequency: 4_700_000_000
-            T1: 0
-            T2: 0
-            state0_voltage: 0.0
-            state1_voltage: 0.0
-            mean_gnd_states: (-0.0+0.0j)
-            mean_exc_states: (0.0+0.0j)
-            sweetspot: 0
->>>>>>> df0248fc
+nqubits: 5
+description: 5-qubit device at XLD fridge, controlled with qblox cluster rf.
+
+settings:
+    hardware_avg: 4000
+    relaxation_time: 20_000
+    sampling_rate: 1_000_000_000
+
+qubits: [0, 1, 2, 3, 4, 5]
+
+resonator_type: 2D
+
+topology: # qubit - qubit connections
+-   [ 1, 0, 1, 0, 0, 0]
+-   [ 0, 1, 1, 0, 0, 0]
+-   [ 1, 1, 1, 1, 1, 0]
+-   [ 0, 0, 1, 1, 0, 0]
+-   [ 0, 0, 1, 0, 1, 0]
+-   [ 0, 0, 0, 0, 0, 1]
+
+# Drive:
+# L3-15:mod8-o1 q0
+# L3-11:mod3-o1 q1
+# L3-12:mod3-o2 q2
+# L3-13:mod4-o1 q3
+# L3-14:mod4-o2 q4
+
+
+# Flux:
+# L4-5:mod5-o1 q0
+# L4-1:mod2-o1 q1
+# L4-2:mod2-o2 q2
+# L4-3:mod2-o3 q3
+# L4-4:mod2-o4 q4
+
+
+# Readout out:
+# L3-25:mod12 and mod10 (out)
+# L2-25:mod12 and mod10 (in)
+
+# Cluster IP:
+# 192.168.0.6
+
+
+# no bias line, using qblox offset from qcm_bbc
+channels: [
+  'L2-5a','L2-5b', 'L3-25a', 'L3-25b', #RO channels: Ro lines L2-5 and L3-25 splitted
+  'L3-15', 'L3-11', 'L3-12', 'L3-13', 'L3-14', 'L3-16', # Drive channels q0, q1, q2, q3, q4 | not used ports label: L3-16
+  'L4-5', 'L4-1', 'L4-2', 'L4-3', 'L4-4', 'L4-6', 'L4-7', 'L4-8', # Flux channels q0, q1, q2, q3, q4 | not used labels: 'L4-6', 'L4-7', 'L4-8'
+]
+
+# [ReadOut, QubitDrive, QubitFlux, QubitBias]
+qubit_channel_map:
+    0:   [L3-25a, L3-15, L4-5, null] #q0
+    1:   [L3-25a, L3-11, L4-1, null] #q1
+    2:   [L3-25b, L3-12, L4-2, null] #q2
+    3:   [L3-25b, L3-13, L4-3, null] #q3
+    4:   [L3-25b, L3-14, L4-4, null] #q4
+    5:   [L3-25a,  null, null, null] #q5 witness
+
+instruments:
+    cluster:
+        lib: qblox
+        class: Cluster
+        address: 192.168.0.6
+        roles: [other]
+        settings:
+            reference_clock_source      : internal                      # external or internal
+
+    qrm_rf0: # ReadOut module 10 controllin qubits q0, q1, q5
+        lib: qblox
+        class: ClusterQRM_RF
+        address: 192.168.0.6:10
+        roles: [readout]
+        settings:
+            ports:
+                o1:
+                    channel                     : L3-25a
+                    attenuation                 : 38                        # should be multiple of 2
+                    lo_enabled                  : true
+                    lo_frequency                : 7_250_000_000             # (Hz) from 2e9 to 18e9
+                    gain                        : 0.6                       # for path0 and path1 -1.0<=v<=1.0
+                i1:
+                    channel                     : L2-5a
+                    acquisition_hold_off        : 500                       # must be multiple of 4
+                    acquisition_duration        : 900
+
+            classification_parameters:
+                0:  # qubit id
+                    rotation_angle              : 168.139                   # in degrees 0.0<=v<=360.0
+                    threshold                   : 0.003562                  # in V
+                1:  # qubit id
+                    rotation_angle              : 346.654                   # in degrees 0.0<=v<=360.0
+                    threshold                   : 0.001537                  # in V
+
+    qrm_rf1: # ReadOut module 12: controlling qubits q2, q3, q4
+        lib: qblox
+        class: ClusterQRM_RF
+        address: 192.168.0.6:12
+        roles: [readout]
+        settings:
+            ports:
+                o1:
+                    channel                     : L3-25b
+                    attenuation                 : 32                        # should be multiple of 2
+                    lo_enabled                  : true
+                    lo_frequency                : 7_850_000_000             # (Hz) from 2e9 to 18e9
+                    gain                        : 0.6                       # for path0 and path1 -1.0<=v<=1.0
+                i1:
+                    channel                     : L2-5b
+                    acquisition_hold_off        : 500
+                    acquisition_duration        : 900
+
+            classification_parameters:
+                2:  # qubit id
+                    rotation_angle              : 32.680                    # in degrees 0.0<=v<=360.0
+                    threshold                   : 0.002829                  # in V
+                3:  # qubit id
+                    rotation_angle              : 313.176                    # in degrees 0.0<=v<=360.0
+                    threshold                   : 0.000754                  # in V
+                4:  # qubit id
+                    rotation_angle              : 306.795                   # in degrees 0.0<=v<=360.0
+                    threshold                   : 0.000253                  # in V
+
+    qcm_rf2:
+        lib: qblox
+        class: ClusterQCM_RF
+        address: 192.168.0.6:8
+        roles: [control]
+        settings:
+            ports:
+                o1: # qubit q0
+                    channel             : L3-15
+                    attenuation         : 20                        # (dB) # should be multiple of 2
+                    lo_enabled          : true
+                    lo_frequency        : 5_245_414_655             # (Hz) from 2e9 to 18e9
+                    gain                : 0.470                     # for path0 and path1 -1.0<=v<=1.0
+
+    qcm_rf3:
+        lib: qblox
+        class: ClusterQCM_RF
+        address: 192.168.0.6:3
+        roles: [control]
+        settings:
+            ports:
+                o1: # qubit q1
+                    channel             : L3-11
+                    attenuation         : 20                        # (dB)
+                    lo_enabled          : true
+                    lo_frequency        : 5_051_980_321             # (Hz) from 2e9 to 18e9
+                    gain                : 0.570                      # for path0 and path1 -1.0<=v<=1.0
+                o2: # qubit q2
+                    channel             : L3-12
+                    attenuation         : 20                        # (dB)
+                    lo_enabled          : true
+                    lo_frequency        : 5_993_526_000             # (Hz) from 2e9 to 18e9
+                    gain                : 0.655                     # for path0 and path1 -1.0<=v<=1.0
+
+    qcm_rf4:
+        lib: qblox
+        class: ClusterQCM_RF
+        address: 192.168.0.6:4
+        roles: [control]
+        settings:
+            ports:
+                o1: # qubit q3
+                    channel             : L3-13
+                    attenuation         : 20                        # (dB)
+                    lo_enabled          : true
+                    lo_frequency        : 6_960_361_111             # (Hz) from 2e9 to 18e9
+                    gain                : 0.550                     # for path0 and path1 -1.0<=v<=1.0
+                o2: # qubit q4
+                    channel             : L3-14
+                    attenuation         : 20                        # (dB)
+                    lo_enabled          : true
+                    lo_frequency        : 6_785_145_857             # (Hz) from 2e9 to 18e9
+                    gain                : 0.596                     # for path0 and path1 -1.0<=v<=1.0
+
+    #Cluster QCM usado para bias mediante el offset
+    qcm_bb1:
+        lib: qblox
+        class: ClusterQCM
+        address: 192.168.0.6:2
+        roles: [control]
+        settings:
+            ports:
+                o1: {channel: L4-1, gain: 0.5, offset:  -0.360, qubit: 1} #q1
+                o2: {channel: L4-2, gain: 0.5, offset: -0.168, qubit: 2} #q2
+                o3: {channel: L4-3, gain: 0.5, offset:  0.0925, qubit: 3} #q3
+                o4: {channel: L4-4, gain: 0.5, offset: -0.329, qubit: 4} #q4
+
+    #Cluster QCM usado para bias mediante el offset
+    qcm_bb2:
+        lib: qblox
+        class: ClusterQCM
+        address: 192.168.0.6:5
+        roles: [control]
+        settings:
+            ports:
+                o1: {channel: L4-5,gain: 0.5, offset: 0.335, qubit: 0} #q0
+                # o4: {channel: L4-3, gain: 0.5, offset:  0.0925, qubit: 3} #q3 oscilloscope
+
+    twpa_pump:
+        lib: rohde_schwarz
+        class: SGS100A
+        address: 192.168.0.37
+        roles: [other]
+        settings:
+            frequency: 6_478_250_000 # Hz
+            power: 4.25 # dBm
+
+native_gates:
+    single_qubit:
+        0: # qubit id
+            RX:
+                duration: 40                   # should be multiple of 4
+                amplitude: 0.5
+                frequency: 5_045_414_655    # qubit frequency
+                if_frequency: -200_000_000    # difference in qubit frequency
+                shape: Gaussian(5)
+                type: qd                    # qubit drive
+            MZ:
+                duration: 2000
+                amplitude: 0.11
+                frequency: 7_212_292_160     # resonator frequency
+                if_frequency: -37_707_840    # difference in resonator frequency
+                shape: Rectangular()
+                type: ro                    # readout
+        1: # qubit id
+            RX:
+                duration: 40                  # should be multiple of 4
+                amplitude: 0.5
+                frequency: 4_851_980_321    # qubit frequency
+                if_frequency: -200_000_000    # difference in qubit frequency
+                shape: Gaussian(5)
+                type: qd                    # qubit drive
+            MZ:
+                duration: 2000
+                amplitude: 0.225
+                frequency: 7_452_954_018    # resonator frequency
+                if_frequency: 202_954_018    # difference in resonator frequency
+                shape: Rectangular()
+                type: ro                    # readout
+        2: # qubit id
+            RX:
+                duration: 40                   # should be multiple of 4
+                amplitude: 0.5
+                frequency: 5_793_526_000    # qubit frequency
+                if_frequency: -200_000_000    # difference in qubit frequency
+                shape: Gaussian(5)
+                type: qd                    # qubit drive
+            MZ:
+                duration: 2000
+                amplitude: 0.24
+                frequency: 7_655_216_931    # resonator frequency
+                if_frequency: -194_783_069    # difference in resonator frequency
+                shape: Rectangular()
+                type: ro                    # readout
+        3: # qubit id
+            RX:
+                duration: 40                   # should be multiple of 4
+                amplitude: 0.5
+                frequency: 6_760_361_111    # qubit frequency
+                if_frequency: -200_000_000    # difference in qubit frequency
+                shape: Gaussian(5)
+                type: qd                    # qubit drive
+            MZ:
+                duration: 2000
+                amplitude: 0.2
+                frequency: 7_803_081_610    # resonator frequency
+                if_frequency: -46_918_390    # difference in resonator frequency
+                shape: Rectangular()
+                type: ro                    # readout
+        4: # qubit id
+            RX:
+                duration: 40                # should be multiple of 4
+                amplitude: 0.5
+                frequency: 6_585_145_857    # qubit frequency
+                if_frequency: -200_000_000    # difference in qubit frequency
+                shape: Gaussian(5)
+                type: qd                    # qubit drive
+            MZ:
+                duration: 2000
+                amplitude: 0.32
+                frequency: 8_058_684_635      # resonator frequency
+                if_frequency: 208_684_635    # difference in resonator frequency
+                shape: Rectangular()
+                type: ro                    # readout
+        5: # qubit id
+            RX:
+                duration: 40                # should be multiple of 4
+                amplitude: 0.5
+                frequency: 4_700_000_000    # qubit frequency
+                if_frequency: -200_000_000    # difference in qubit frequency
+                shape: Gaussian(5)
+                type: qd                    # qubit drive
+            MZ:
+                duration: 2000
+                amplitude: 0.2
+                frequency: 7_118_545_544      # resonator frequency
+                if_frequency: -131_454_456    # difference in resonator frequency
+                shape: Rectangular()
+                type: ro                    # readout
+
+    two_qubit:
+        3-2:
+            CZ:
+            - duration: 32
+              amplitude: 0.5 # -0.20371
+              shape: Rectangular()
+              qubit: 3
+              relative_start: 0
+              type: qf
+            - type: virtual_z
+              phase: 0.4
+              qubit: 2
+            - type: virtual_z
+              phase: 1.0633
+              qubit: 3
+
+characterization:
+    single_qubit:
+        0:
+            readout_frequency: 7_212_292_160
+            drive_frequency: 5_045_414_655
+            T1: 0
+            T2: 0
+            state0_voltage: 0.0
+            state1_voltage: 0.0
+            mean_gnd_states: (-0.0+0.0j)
+            mean_exc_states: (0.0+0.0j)
+            sweetspot: 0.335
+        1:
+            readout_frequency: 7_452_954_018
+            drive_frequency: 4_851_980_321
+            T1: 0
+            T2: 0
+            state0_voltage: 0.0
+            state1_voltage: 0.0
+            mean_gnd_states: (-0.0+0.0j)
+            mean_exc_states: (0.0+0.0j)
+            sweetspot: -0.360
+        2:
+            readout_frequency: 7_655_216_931
+            drive_frequency: 5_793_526_000
+            T1: 0
+            T2: 0
+            state0_voltage: 0.0
+            state1_voltage: 0.0
+            mean_gnd_states: (-0.0+0.0j)
+            mean_exc_states: (0.0+0.0j)
+            sweetspot: -0.168
+        3:
+            readout_frequency: 7_803_081_610
+            drive_frequency: 6_760_361_111
+            T1: 0
+            T2: 0
+            state0_voltage: 0.0
+            state1_voltage: 0.0
+            mean_gnd_states: (-0.0+0.0j)
+            mean_exc_states: (0.0+0.0j)
+            sweetspot: 0.0925
+        4:
+            readout_frequency: 8_058_684_635
+            drive_frequency: 6_585_145_857
+            T1: 0
+            T2: 0
+            state0_voltage: 0.0
+            state1_voltage: 0.0
+            mean_gnd_states: (-0.0+0.0j)
+            mean_exc_states: (0.0+0.0j)
+            sweetspot: -0.329
+        5:
+            readout_frequency: 7_118_545_544
+            drive_frequency: 4_700_000_000
+            T1: 0
+            T2: 0
+            state0_voltage: 0.0
+            state1_voltage: 0.0
+            mean_gnd_states: (-0.0+0.0j)
+            mean_exc_states: (0.0+0.0j)
+            sweetspot: 0