import copy

import numpy as np
import yaml
from qibo.config import log, raise_error

from qibolab.platforms.abstract import AbstractPlatform, Qubit
from qibolab.pulses import PulseSequence, PulseType
from qibolab.result import ExecutionResults
from qibolab.sweeper import Parameter


class MultiqubitPlatform(AbstractPlatform):
    def __init__(self, name, runcard):
        super().__init__(name, runcard)
        self.instruments = {}
        # Instantiate instruments
        for name in self.settings["instruments"]:
            lib = self.settings["instruments"][name]["lib"]
            i_class = self.settings["instruments"][name]["class"]
            address = self.settings["instruments"][name]["address"]
            from importlib import import_module

            InstrumentClass = getattr(import_module(f"qibolab.instruments.{lib}"), i_class)
            instance = InstrumentClass(name, address)
            self.instruments[name] = instance

        # Generate qubit_instrument_map from qubit_channel_map and the instruments' channel_port_maps
        self.qubit_instrument_map = {}
        for qubit in self.qubit_channel_map:
            self.qubit_instrument_map[qubit] = [None, None, None, None]
            for name in self.instruments:
                if "channel_port_map" in self.settings["instruments"][name]["settings"]:
                    for channel in self.settings["instruments"][name]["settings"]["channel_port_map"]:
                        if channel in self.qubit_channel_map[qubit]:
                            self.qubit_instrument_map[qubit][self.qubit_channel_map[qubit].index(channel)] = name
                if "s4g_modules" in self.settings["instruments"][name]["settings"]:
                    for channel in self.settings["instruments"][name]["settings"]["s4g_modules"]:
                        if channel in self.qubit_channel_map[qubit]:
                            self.qubit_instrument_map[qubit][self.qubit_channel_map[qubit].index(channel)] = name

    def reload_settings(self):
        super().reload_settings()
        self.characterization = self.settings["characterization"]
        self.qubit_channel_map = self.settings["qubit_channel_map"]
        self.hardware_avg = self.settings["settings"]["hardware_avg"]
        self.relaxation_time = self.settings["settings"]["relaxation_time"]

    def set_lo_drive_frequency(self, qubit, freq):
        self.qd_port[qubit].lo_frequency = freq

    def get_lo_drive_frequency(self, qubit):
        return self.qd_port[qubit].lo_frequency

    def set_lo_readout_frequency(self, qubit, freq):
        self.ro_port[qubit].lo_frequency = freq

    def get_lo_readout_frequency(self, qubit):
        return self.ro_port[qubit].lo_frequency

    def set_lo_twpa_frequency(self, qubit, freq):
        for instrument in self.instruments:
            if "twpa" in instrument:
                self.instruments[instrument].frequency = freq
                return None
        raise_error(NotImplementedError, "No twpa instrument found in the platform. ")

    def get_lo_twpa_frequency(self, qubit):
        for instrument in self.instruments:
            if "twpa" in instrument:
                return self.instruments[instrument].frequency
        raise_error(NotImplementedError, "No twpa instrument found in the platform. ")

    def set_lo_twpa_power(self, qubit, power):
        for instrument in self.instruments:
            if "twpa" in instrument:
                self.instruments[instrument].power = power
                return None
        raise_error(NotImplementedError, "No twpa instrument found in the platform. ")

    def get_lo_twpa_power(self, qubit):
        for instrument in self.instruments:
            if "twpa" in instrument:
                return self.instruments[instrument].power
        raise_error(NotImplementedError, "No twpa instrument found in the platform. ")

    def set_attenuation(self, qubit: Qubit, att):
        self.ro_port[qubit.name].attenuation = att

    def set_gain(self, qubit, gain):
        self.qd_port[qubit].gain = gain

    def set_bias(self, qubit: Qubit, bias):
        if qubit.name in self.qbm:
            self.qb_port[qubit.name].current = bias
        elif qubit.name in self.qfm:
            self.qf_port[qubit.name].offset = bias

    def get_attenuation(self, qubit: Qubit):
        return self.ro_port[qubit.name].attenuation

    def get_bias(self, qubit: Qubit):
        if qubit.name in self.qbm:
            return self.qb_port[qubit.name].current
        elif qubit.name in self.qfm:
            return self.qf_port[qubit.name].offset

    def get_gain(self, qubit):
        return self.qd_port[qubit].gain

    def connect(self):
        """Connects to lab instruments using the details specified in the calibration settings."""
        if not self.is_connected:
            try:
                for name in self.instruments:
                    log.info(f"Connecting to {self.name} instrument {name}.")
                    self.instruments[name].connect()
                self.is_connected = True
            except Exception as exception:
                raise_error(
                    RuntimeError,
                    "Cannot establish connection to " f"{self.name} instruments. " f"Error captured: '{exception}'",
                )

    def setup(self):
        if not self.is_connected:
            raise_error(
                RuntimeError,
                "There is no connection to the instruments, the setup cannot be completed",
            )

        for name in self.instruments:
            # Set up every with the platform settings and the instrument settings
            self.instruments[name].setup(
                **self.settings["settings"],
                **self.settings["instruments"][name]["settings"],
            )

        # Generate ro_channel[qubit], qd_channel[qubit], qf_channel[qubit], qrm[qubit], qcm[qubit], lo_qrm[qubit], lo_qcm[qubit]
        self.ro_channel = {}  # readout
        self.qd_channel = {}  # qubit drive
        self.qf_channel = {}  # qubit flux
        self.qb_channel = {}  # qubit flux biassing
        self.qrm = {}  # qubit readout module
        self.qdm = {}  # qubit drive module
        self.qfm = {}  # qubit flux module
        self.qbm = {}  # qubit flux biassing module
        self.ro_port = {}
        self.qd_port = {}
        self.qf_port = {}
        self.qb_port = {}
        for qubit in self.qubit_channel_map:
            self.ro_channel[qubit] = self.qubit_channel_map[qubit][0]
            self.qd_channel[qubit] = self.qubit_channel_map[qubit][1]
            self.qb_channel[qubit] = self.qubit_channel_map[qubit][2]
            self.qf_channel[qubit] = self.qubit_channel_map[qubit][3]

            if not self.qubit_instrument_map[qubit][0] is None:
                self.qrm[qubit] = self.instruments[self.qubit_instrument_map[qubit][0]]
                self.ro_port[qubit] = self.qrm[qubit].ports[
                    self.qrm[qubit].channel_port_map[self.qubit_channel_map[qubit][0]]
                ]
            if not self.qubit_instrument_map[qubit][1] is None:
                self.qdm[qubit] = self.instruments[self.qubit_instrument_map[qubit][1]]
                self.qd_port[qubit] = self.qdm[qubit].ports[
                    self.qdm[qubit].channel_port_map[self.qubit_channel_map[qubit][1]]
                ]
            if not self.qubit_instrument_map[qubit][2] is None:
                self.qfm[qubit] = self.instruments[self.qubit_instrument_map[qubit][2]]
                self.qf_port[qubit] = self.qfm[qubit].ports[
                    self.qfm[qubit].channel_port_map[self.qubit_channel_map[qubit][2]]
                ]
            if not self.qubit_instrument_map[qubit][3] is None:
                self.qbm[qubit] = self.instruments[self.qubit_instrument_map[qubit][3]]
                self.qb_port[qubit] = self.qbm[qubit].dacs[self.qubit_channel_map[qubit][3]]

    def start(self):
        if self.is_connected:
            for name in self.instruments:
                self.instruments[name].start()

    def stop(self):
        if self.is_connected:
            for name in self.instruments:
                self.instruments[name].stop()

    def disconnect(self):
        if self.is_connected:
            for name in self.instruments:
                self.instruments[name].disconnect()
            self.is_connected = False

    def execute_pulse_sequence(self, sequence: PulseSequence, nshots=None):
        if not self.is_connected:
            raise_error(RuntimeError, "Execution failed because instruments are not connected.")
        if nshots is None:
            nshots = self.hardware_avg

        instrument_pulses = {}
        changed = {}

        readout_instruments = [
            self.instruments[instrument]
            for instrument in self.instruments
            if self.settings["instruments"][instrument]["roles"] == ["readout"]
        ]

        control_instruments = [
            self.instruments[instrument]
            for instrument in self.instruments
            if self.settings["instruments"][instrument]["roles"] == ["control"]
        ]

        # STEP 1: upload sequence
        for instrument in readout_instruments + control_instruments:
            instrument_pulses[instrument.name] = copy.deepcopy(sequence.get_channel_pulses(*instrument.channels))
            for pulse in instrument_pulses[instrument.name]:
                # FIXME: this will not work with arbitrary frequencies
                if abs(pulse.frequency) > instrument.FREQUENCY_LIMIT:
                    changed[pulse] = pulse.serial
                    if instrument in readout_instruments:
                        if_frequency = self.native_gates["single_qubit"][pulse.qubit]["MZ"]["if_frequency"]
                        self.set_lo_readout_frequency(pulse.qubit, pulse.frequency - if_frequency)
                    elif instrument in control_instruments:
                        if_frequency = self.native_gates["single_qubit"][pulse.qubit]["RX"]["if_frequency"]
                        self.set_lo_drive_frequency(pulse.qubit, pulse.frequency - if_frequency)
                    pulse.frequency = if_frequency
            instrument.process_pulse_sequence(instrument_pulses[instrument.name], nshots, self.relaxation_time)
            instrument.upload()

        # STEP 2: play sequence
        for instrument in readout_instruments + control_instruments:
            if instrument_pulses[instrument.name]:
                instrument.play_sequence()
        # STEP 3: acquire results
        acquisition_results = {}
        for instrument in readout_instruments:
            if instrument_pulses[instrument.name] and instrument_pulses[instrument.name].ro_pulses:
                results = instrument.acquire()
                existing_keys = set(acquisition_results.keys()) & set(results.keys())
                for key, value in results.items():
                    if key in existing_keys:
                        acquisition_results[key].update(value)
                    else:
                        acquisition_results[key] = value

        data = {}
        for serial in acquisition_results:
            for if_pulse, original in changed.items():
                if serial == if_pulse.serial:
                    data[original] = data[if_pulse.qubit] = ExecutionResults.from_components(
                        *acquisition_results[serial]
                    )

        return data

    def sweep(self, sequence, *sweepers, nshots=1024, average=True, relaxation_time=None):
        results = {}
        sweeper_pulses = {}
        # create copy of the sequence
        copy_sequence = copy.deepcopy(sequence)
        map_original_shifted = {pulse: pulse.serial for pulse in copy.deepcopy(copy_sequence).ro_pulses}

        # create dictionary containing pulses for each sweeper that point to the same original sequence
        # which is copy_sequence
        for sweeper in sweepers:
            if sweeper.pulses is not None:
                sweeper_pulses[sweeper.parameter] = {
                    pulse.serial: pulse for pulse in copy_sequence if pulse in sweeper.pulses
                }

        # perform sweeping recursively
        self._sweep_recursion(
            copy_sequence,
            copy.deepcopy(sequence),
            *sweepers,
            nshots=nshots,
            average=average,
            relaxation_time=relaxation_time,
            results=results,
            sweeper_pulses=sweeper_pulses,
            map_original_shifted=map_original_shifted,
        )

        return results

    def _sweep_recursion(
        self,
        sequence,
        original_sequence,
        *sweepers,
        nshots=1024,
        average=True,
        relaxation_time=None,
        results=None,
        sweeper_pulses=None,
        map_original_shifted=None,
    ):
        sweeper = sweepers[0]

        # store values before starting to sweep
        original_value = self._save_original_value(sweeper, sweeper_pulses)

        # perform sweep recursively
        for value in sweeper.values:
            self._update_pulse_sequence_parameters(
                sweeper, sweeper_pulses, original_sequence, map_original_shifted, value
            )
            if len(sweepers) > 1:
                self._sweep_recursion(
                    sequence,
                    original_sequence,
                    *sweepers[1:],
                    nshots=nshots,
                    average=average,
                    relaxation_time=relaxation_time,
                    results=results,
                    sweeper_pulses=sweeper_pulses,
                    map_original_shifted=map_original_shifted,
                )
            else:
                new_sequence = copy.deepcopy(sequence)
                result = self.execute_pulse_sequence(new_sequence, nshots)
                # colllect result and append to original pulse
                for original_pulse, new_serial in map_original_shifted.items():
                    acquisition = result[new_serial].average if average else result[new_serial]

                    if original_pulse.serial in results:
                        results[original_pulse.serial] += acquisition
                        results[original_pulse.qubit] += acquisition
                    else:
                        results[original_pulse.serial] = acquisition
                        results[original_pulse.qubit] = copy.copy(results[original_pulse.serial])

        # restore initial value of the pulse
        self._restore_initial_value(sweeper, sweeper_pulses, original_value)

    def _save_original_value(self, sweeper, sweeper_pulses):
        """Helper method for _sweep_recursion"""
        original_value = {}
        # save original value of the parameter swept
<<<<<<< HEAD
        for pulse in pulses:
            if sweeper.parameter is Parameter.attenuation:
                original_value[pulse] = self.get_attenuation(pulses[pulse].qubit)
            elif sweeper.parameter is Parameter.gain:
                original_value[pulse] = self.get_gain(pulses[pulse].qubit)
            elif sweeper.parameter is Parameter.bias:
                original_value[pulse] = self.get_bias(self.qubits[pulses[pulse].qubit])
            else:
=======
        if sweeper.pulses is not None:
            pulses = sweeper_pulses[sweeper.parameter]
            for pulse in pulses:
>>>>>>> 2362ad03
                original_value[pulse] = getattr(pulses[pulse], sweeper.parameter.name)

        if sweeper.qubits is not None:
            for qubit in sweeper.qubits:
                if sweeper.parameter is Parameter.attenuation:
                    original_value[qubit.name] = self.get_attenuation(qubit)
                elif sweeper.parameter is Parameter.gain:
                    original_value[qubit.name] = self.get_gain(qubit)
                elif sweeper.parameter is Parameter.bias:
                    original_value[qubit.name] = self.get_bias(qubit)

        return original_value

    def _restore_initial_value(self, sweeper, sweeper_pulses, original_value):
        """Helper method for _sweep_recursion"""
<<<<<<< HEAD
        pulses = sweeper_pulses[sweeper.parameter]
        for pulse in pulses:
            if sweeper.parameter is Parameter.attenuation:
                self.set_attenuation(pulses[pulse].qubit, original_value[pulse])
            elif sweeper.parameter is Parameter.gain:
                self.set_gain(pulses[pulse].qubit, original_value[pulse])
            elif sweeper.parameter is Parameter.bias:
                self.set_bias(self.qubits[pulses[pulse].qubit], original_value[pulse])
            else:
=======
        if sweeper.pulses is not None:
            pulses = sweeper_pulses[sweeper.parameter]
            for pulse in pulses:
>>>>>>> 2362ad03
                setattr(pulses[pulse], sweeper.parameter.name, original_value[pulse])

        if sweeper.qubits is not None:
            for qubit in sweeper.qubits:
                if sweeper.parameter is Parameter.attenuation:
                    self.set_attenuation(qubit, original_value[qubit.name])
                elif sweeper.parameter is Parameter.gain:
                    self.set_gain(qubit, original_value[qubit.name])
                elif sweeper.parameter is Parameter.bias:
                    self.set_bias(qubit, original_value[qubit.name])

    def _update_pulse_sequence_parameters(
        self, sweeper, sweeper_pulses, original_sequence, map_original_shifted, value
    ):
        """Helper method for _sweep_recursion"""
        if sweeper.pulses is not None:
            pulses = sweeper_pulses[sweeper.parameter]
            for pulse in pulses:
                update_value = value
                if sweeper.parameter is Parameter.frequency:
                    if pulses[pulse].type is PulseType.READOUT:
                        update_value += self.qubits[pulses[pulse].qubit].readout_frequency
                    else:
                        update_value += self.qubits[pulses[pulse].qubit].drive_frequency
                    setattr(pulses[pulse], sweeper.parameter.name, update_value)
                elif sweeper.parameter is Parameter.amplitude:
                    if pulses[pulse].type is PulseType.READOUT:
                        current_amplitude = self.native_gates["single_qubit"][pulses[pulse].qubit]["MZ"]["amplitude"]
                    else:
                        current_amplitude = self.native_gates["single_qubit"][pulses[pulse].qubit]["RX"]["amplitude"]
                    setattr(pulses[pulse], sweeper.parameter.name, float(current_amplitude * update_value))
                if pulses[pulse].type is PulseType.READOUT:
                    to_modify = [
                        pulse1 for pulse1 in original_sequence.ro_pulses if pulse1.qubit == pulses[pulse].qubit
                    ]
                    if to_modify:
                        map_original_shifted[to_modify[0]] = pulses[pulse].serial

        if sweeper.qubits is not None:
            for qubit in sweeper.qubits:
                if sweeper.parameter is Parameter.attenuation:
                    self.set_attenuation(qubit, value)
                elif sweeper.parameter is Parameter.gain:
                    self.set_gain(qubit, value)
                elif sweeper.parameter is Parameter.bias:
                    self.set_bias(qubit, value)

    def measure_fidelity(self, qubits=None, nshots=None):
        self.reload_settings()
        if not qubits:
            qubits = self.qubits
        results = {}
        for qubit in qubits:
            self.qrm[qubit].ports["i1"].hardware_demod_en = True  # required for binning
            # create exc sequence
            sequence_exc = PulseSequence()
            RX_pulse = self.create_RX_pulse(qubit, start=0)
            ro_pulse = self.create_qubit_readout_pulse(qubit, start=RX_pulse.duration)
            sequence_exc.add(RX_pulse)
            sequence_exc.add(ro_pulse)
            amplitude, phase, i, q = self.execute_pulse_sequence(sequence_exc, nshots=nshots)[
                "demodulated_integrated_binned"
            ][ro_pulse.serial]

            iq_exc = i + 1j * q

            sequence_gnd = PulseSequence()
            ro_pulse = self.create_qubit_readout_pulse(qubit, start=0)
            sequence_gnd.add(ro_pulse)

            amplitude, phase, i, q = self.execute_pulse_sequence(sequence_gnd, nshots=nshots)[
                "demodulated_integrated_binned"
            ][ro_pulse.serial]
            iq_gnd = i + 1j * q

            iq_mean_exc = np.mean(iq_exc)
            iq_mean_gnd = np.mean(iq_gnd)
            origin = iq_mean_gnd

            iq_gnd_translated = iq_gnd - origin
            iq_exc_translated = iq_exc - origin
            rotation_angle = np.angle(np.mean(iq_exc_translated))
            # rotation_angle = np.angle(iq_mean_exc - origin)
            iq_exc_rotated = iq_exc_translated * np.exp(-1j * rotation_angle) + origin
            iq_gnd_rotated = iq_gnd_translated * np.exp(-1j * rotation_angle) + origin

            # sort both lists of complex numbers by their real components
            # combine all real number values into one list
            # for each item in that list calculate the cumulative distribution
            # (how many items above that value)
            # the real value that renders the biggest difference between the two distributions is the threshold
            # that is the one that maximises fidelity

            real_values_exc = iq_exc_rotated.real
            real_values_gnd = iq_gnd_rotated.real
            real_values_combined = np.concatenate((real_values_exc, real_values_gnd))
            real_values_combined.sort()

            cum_distribution_exc = [
                sum(map(lambda x: x.real >= real_value, real_values_exc)) for real_value in real_values_combined
            ]
            cum_distribution_gnd = [
                sum(map(lambda x: x.real >= real_value, real_values_gnd)) for real_value in real_values_combined
            ]
            cum_distribution_diff = np.abs(np.array(cum_distribution_exc) - np.array(cum_distribution_gnd))
            argmax = np.argmax(cum_distribution_diff)
            threshold = real_values_combined[argmax]
            errors_exc = nshots - cum_distribution_exc[argmax]
            errors_gnd = cum_distribution_gnd[argmax]
            fidelity = cum_distribution_diff[argmax] / nshots
            assignment_fidelity = 1 - (errors_exc + errors_gnd) / nshots / 2
            # assignment_fidelity = 1/2 + (cum_distribution_exc[argmax] - cum_distribution_gnd[argmax])/nshots/2
            results[qubit] = ((rotation_angle * 360 / (2 * np.pi)) % 360, threshold, fidelity, assignment_fidelity)
        return results<|MERGE_RESOLUTION|>--- conflicted
+++ resolved
@@ -339,20 +339,9 @@
         """Helper method for _sweep_recursion"""
         original_value = {}
         # save original value of the parameter swept
-<<<<<<< HEAD
-        for pulse in pulses:
-            if sweeper.parameter is Parameter.attenuation:
-                original_value[pulse] = self.get_attenuation(pulses[pulse].qubit)
-            elif sweeper.parameter is Parameter.gain:
-                original_value[pulse] = self.get_gain(pulses[pulse].qubit)
-            elif sweeper.parameter is Parameter.bias:
-                original_value[pulse] = self.get_bias(self.qubits[pulses[pulse].qubit])
-            else:
-=======
         if sweeper.pulses is not None:
             pulses = sweeper_pulses[sweeper.parameter]
             for pulse in pulses:
->>>>>>> 2362ad03
                 original_value[pulse] = getattr(pulses[pulse], sweeper.parameter.name)
 
         if sweeper.qubits is not None:
@@ -368,21 +357,9 @@
 
     def _restore_initial_value(self, sweeper, sweeper_pulses, original_value):
         """Helper method for _sweep_recursion"""
-<<<<<<< HEAD
-        pulses = sweeper_pulses[sweeper.parameter]
-        for pulse in pulses:
-            if sweeper.parameter is Parameter.attenuation:
-                self.set_attenuation(pulses[pulse].qubit, original_value[pulse])
-            elif sweeper.parameter is Parameter.gain:
-                self.set_gain(pulses[pulse].qubit, original_value[pulse])
-            elif sweeper.parameter is Parameter.bias:
-                self.set_bias(self.qubits[pulses[pulse].qubit], original_value[pulse])
-            else:
-=======
         if sweeper.pulses is not None:
             pulses = sweeper_pulses[sweeper.parameter]
             for pulse in pulses:
->>>>>>> 2362ad03
                 setattr(pulses[pulse], sweeper.parameter.name, original_value[pulse])
 
         if sweeper.qubits is not None:
