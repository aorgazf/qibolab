import copy

import numpy as np
import yaml
from qibo.config import log, raise_error

from qibolab.platforms.abstract import AbstractPlatform, Qubit
from qibolab.pulses import PulseSequence, PulseType
from qibolab.result import ExecutionResults
from qibolab.sweeper import Parameter, Sweeper


class MultiqubitPlatform(AbstractPlatform):
    def __init__(self, name, runcard):
        super().__init__(name, runcard)
        self.instruments = {}
        # Instantiate instruments
        for name in self.settings["instruments"]:
            lib = self.settings["instruments"][name]["lib"]
            i_class = self.settings["instruments"][name]["class"]
            address = self.settings["instruments"][name]["address"]
            from importlib import import_module

            InstrumentClass = getattr(import_module(f"qibolab.instruments.{lib}"), i_class)
            instance = InstrumentClass(name, address)
            self.instruments[name] = instance

        # Generate qubit_instrument_map from runcard
        self.qubit_instrument_map = {}
        for qubit in self.qubit_channel_map:
            self.qubit_instrument_map[qubit] = [None, None, None, None]
            for name in self.instruments:
                if self.settings["instruments"][name]["class"] in ["ClusterQRM_RF", "ClusterQCM_RF", "ClusterQCM"]:
                    for port in self.settings["instruments"][name]["settings"]["ports"]:
                        channel = self.settings["instruments"][name]["settings"]["ports"][port]["channel"]
                        if channel in self.qubit_channel_map[qubit]:
                            self.qubit_instrument_map[qubit][self.qubit_channel_map[qubit].index(channel)] = name
                if "s4g_modules" in self.settings["instruments"][name]["settings"]:
                    for channel in self.settings["instruments"][name]["settings"]["s4g_modules"]:
                        if channel in self.qubit_channel_map[qubit]:
                            self.qubit_instrument_map[qubit][self.qubit_channel_map[qubit].index(channel)] = name

    def reload_settings(self):
        super().reload_settings()
        self.characterization = self.settings["characterization"]
        self.qubit_channel_map = self.settings["qubit_channel_map"]
        self.hardware_avg = self.settings["settings"]["hardware_avg"]
        self.relaxation_time = self.settings["settings"]["relaxation_time"]

        if self.is_connected:
            self.setup()

        # FIX: Set attenuation again to the original value after sweep attenuation in punchout
        if hasattr(self, "qubit_instrument_map"):
            for qubit in range(self.nqubits):
                instrument_name = self.qubit_instrument_map[qubit][0]
                port = self.qrm[qubit].channel_port_map[self.qubit_channel_map[qubit][0]]
                att = self.current_config["instruments"][instrument_name]["settings"]["ports"][port]["attenuation"]
                self.ro_port[qubit].attenuation = att

    def update(self, updates: dict):
        r"""Updates platform dependent runcard parameters and set up platform instruments if needed.

        Args:

            updates (dict): Dictionary containing the parameters to update the runcard.
        """
        for par, values in updates.items():
            for qubit, value in values.items():
                # log.info(f"qubit readout instrument: {self.qubit_instrument_map[qubit][0]}")
                # log.info(f"qubit drive instrument: {self.qubit_instrument_map[qubit][1]}")
                # log.info(f"qubit bias instrument: {self.qubit_instrument_map[qubit][2]}")
                # log.info(f"qubit flux instrument: {self.qubit_instrument_map[qubit][3]}")

                # log.info(f"qubit read out channel: {self.ro_channel[qubit]}")
                # log.info(f"qubit qubit drive channel: {self.qd_channel[qubit]}")
                # log.info(f"qubit qubit bias channel: {self.qb_channel[qubit]}")
                # log.info(f"qubit qubit flux channel: {self.qf_channel[qubit]}")
                # log.info(f"attenuation before updating: {self.ro_port[qubit].attenuation}")

                # resonator_punchout_attenuation
                if par == "readout_attenuation":
                    attenuation = int(value)
                    # save current_config
                    instrument_name = self.qubit_instrument_map[qubit][0]
                    port = self.qrm[qubit].channel_port_map[self.qubit_channel_map[qubit][0]]
                    self.current_config["instruments"][instrument_name]["settings"]["ports"][port][
                        "attenuation"
                    ] = attenuation
                    # configure RO attenuation
                    self.ro_port[qubit].attenuation = attenuation

                # resonator_spectroscopy_flux / qubit_spectroscopy_flux
                if par == "sweetspot":
                    sweetspot = float(value)
                    # save current_config
                    instrument_name = self.qubit_instrument_map[qubit][2]
                    port = elf.qrm[qubit].channel_port_map[self.qubit_channel_map[qubit][2]]
                    self.current_config["instruments"][instrument_name]["settings"]["ports"][port][offset] = sweetspot
                    # configure instrument qcm_bb offset
                    self.qb_port[qubit].current = sweetspot

                # qubit_spectroscopy / qubit_spectroscopy_flux / ramsey
                if par == "drive_frequency":
                    freq = int(value * 1e9)

                    # update Qblox qubit LO drive frequency config
                    instrument_name = self.qubit_instrument_map[qubit][1]
                    port = self.qdm[qubit].channel_port_map[self.qubit_channel_map[qubit][1]]
                    drive_if = self.native_single_qubit_gates[qubit]["RX"]["if_frequency"]
                    self.current_config["instruments"][instrument_name]["settings"]["ports"][port]["lo_frequency"] = (
                        freq - drive_if
                    )

                    # set Qblox qubit LO drive frequency
                    self.qd_port[qubit].lo_frequency = freq - drive_if

                # classification
                if par == "threshold":
                    threshold = float(value)
                    # update Qblox qubit classification threshold
                    instrument_name = self.qubit_instrument_map[qubit][0]
                    self.current_config["instruments"][instrument_name]["settings"]["classification_parameters"][qubit][
                        "threshold"
                    ] = threshold

                    self.instruments[instrument_name].setup(
                        **self.current_config["settings"],
                        **self.current_config["instruments"][instrument_name]["settings"],
                    )

                # classification
                if par == "iq_angle":
                    rotation_angle = float(value)
                    rotation_angle = (
                        -rotation_angle * 360 / (2 * np.pi)
                    ) % 360  # save rotation angle in degrees for qblox
                    # update Qblox qubit classification iq angle
                    instrument_name = self.qubit_instrument_map[qubit][0]
                    self.current_config["instruments"][instrument_name]["settings"]["classification_parameters"][qubit][
                        "rotation_angle"
                    ] = rotation_angle

                    self.instruments[instrument_name].setup(
                        **self.current_config["settings"],
                        **self.current_config["instruments"][instrument_name]["settings"],
                    )

                super().update(updates)

    def set_lo_drive_frequency(self, qubit, freq):
        self.qd_port[qubit].lo_frequency = freq

    def get_lo_drive_frequency(self, qubit):
        return self.qd_port[qubit].lo_frequency

    def set_lo_readout_frequency(self, qubit, freq):
        self.ro_port[qubit].lo_frequency = freq

    def get_lo_readout_frequency(self, qubit):
        return self.ro_port[qubit].lo_frequency

    def set_lo_twpa_frequency(self, qubit, freq):
        for instrument in self.instruments:
            if "twpa" in instrument:
                self.instruments[instrument].frequency = freq
                return None
        raise_error(NotImplementedError, "No twpa instrument found in the platform. ")

    def get_lo_twpa_frequency(self, qubit):
        for instrument in self.instruments:
            if "twpa" in instrument:
                return self.instruments[instrument].frequency
        raise_error(NotImplementedError, "No twpa instrument found in the platform. ")

    def set_lo_twpa_power(self, qubit, power):
        for instrument in self.instruments:
            if "twpa" in instrument:
                self.instruments[instrument].power = power
                return None
        raise_error(NotImplementedError, "No twpa instrument found in the platform. ")

    def get_lo_twpa_power(self, qubit):
        for instrument in self.instruments:
            if "twpa" in instrument:
                return self.instruments[instrument].power
        raise_error(NotImplementedError, "No twpa instrument found in the platform. ")

    def set_attenuation(self, qubit, att):
        self.ro_port[qubit].attenuation = att

    def set_gain(self, qubit, gain):
        self.qd_port[qubit].gain = gain

    def set_bias(self, qubit: Qubit, bias):
        if qubit.name in self.qbm:
            self.qb_port[qubit.name].current = bias
        elif qubit.name in self.qfm:
            self.qf_port[qubit.name].offset = bias

    def get_attenuation(self, qubit):
        return self.ro_port[qubit].attenuation

    def get_bias(self, qubit: Qubit):
        if qubit.name in self.qbm:
            return self.qb_port[qubit.name].current
        elif qubit.name in self.qfm:
            return self.qf_port[qubit.name].offset

    def get_gain(self, qubit):
        return self.qd_port[qubit].gain

    def connect(self):
        """Connects to lab instruments using the details specified in the calibration settings."""
        if not self.is_connected:
            try:
                for name in self.instruments:
                    self.instruments[name].connect()
                self.is_connected = True
            except Exception as exception:
                raise_error(
                    RuntimeError,
                    "Cannot establish connection to " f"{self.name} instruments. " f"Error captured: '{exception}'",
                )
                # TODO: check for exception 'The instrument qrm_rf0 does not have parameters in0_att' and reboot the cluster

            else:
                log.info(f"All platform instruments connected.")

    def setup(self):
        if not self.is_connected:
            raise_error(
                RuntimeError,
                "There is no connection to the instruments, the setup cannot be completed",
            )

        for name in self.instruments:
            # Set up every with the platform settings and the instrument settings
            self.instruments[name].setup(
                **self.settings["settings"],
                **self.settings["instruments"][name]["settings"],
            )

        # Generate ro_channel[qubit], qd_channel[qubit], qf_channel[qubit], qrm[qubit], qcm[qubit], lo_qrm[qubit], lo_qcm[qubit]
        self.ro_channel = {}  # readout
        self.qd_channel = {}  # qubit drive
        self.qf_channel = {}  # qubit flux
        self.qb_channel = {}  # qubit flux biassing
        self.qrm = {}  # qubit readout module
        self.qdm = {}  # qubit drive module
        self.qfm = {}  # qubit flux module
        self.qbm = {}  # qubit flux biassing module
        self.ro_port = {}
        self.qd_port = {}
        self.qf_port = {}
        self.qb_port = {}
        for qubit in self.qubit_channel_map:
            self.ro_channel[qubit] = self.qubit_channel_map[qubit][0]
            self.qd_channel[qubit] = self.qubit_channel_map[qubit][1]
            self.qb_channel[qubit] = self.qubit_channel_map[qubit][2]
            self.qf_channel[qubit] = self.qubit_channel_map[qubit][3]

            if not self.qubit_instrument_map[qubit][0] is None:
                self.qrm[qubit] = self.instruments[self.qubit_instrument_map[qubit][0]]
                self.ro_port[qubit] = self.qrm[qubit].ports[
                    self.qrm[qubit]._channel_port_map[self.qubit_channel_map[qubit][0]]
                ]
            if not self.qubit_instrument_map[qubit][1] is None:
                self.qdm[qubit] = self.instruments[self.qubit_instrument_map[qubit][1]]
                self.qd_port[qubit] = self.qdm[qubit].ports[
                    self.qdm[qubit]._channel_port_map[self.qubit_channel_map[qubit][1]]
                ]
            if not self.qubit_instrument_map[qubit][2] is None:
                self.qfm[qubit] = self.instruments[self.qubit_instrument_map[qubit][2]]
                self.qf_port[qubit] = self.qfm[qubit].ports[
                    self.qfm[qubit]._channel_port_map[self.qubit_channel_map[qubit][2]]
                ]
            if not self.qubit_instrument_map[qubit][3] is None:
                self.qbm[qubit] = self.instruments[self.qubit_instrument_map[qubit][3]]
                self.qb_port[qubit] = self.qbm[qubit].dacs[self.qubit_channel_map[qubit][3]]

    def start(self):
        if self.is_connected:
            for name in self.instruments:
                self.instruments[name].start()

    def stop(self):
        if self.is_connected:
            for name in self.instruments:
                self.instruments[name].stop()

    def disconnect(self):
        if self.is_connected:
            for name in self.instruments:
                self.instruments[name].disconnect()
            self.is_connected = False

    def execute_pulse_sequence(
        self,
        sequence: PulseSequence,
        nshots=None,
        navgs=None,
        relaxation_time=None,
        sweepers: list() = [],  # list(Sweeper) = []
    ):
        if not self.is_connected:
            raise_error(RuntimeError, "Execution failed because instruments are not connected.")
        if nshots is None and navgs is None:
            nshots = 1
            navgs = self.hardware_avg
        elif nshots and navgs is None:
            navgs = 1
        elif navgs and nshots is None:
            nshots = 1

        if relaxation_time is None:
            relaxation_time = self.relaxation_time
        repetition_duration = sequence.finish + relaxation_time

        num_bins = nshots
        for sweeper in sweepers:
            num_bins *= len(sweeper.values)

        # DEBUG: Plot Pulse Sequence
        # sequence.plot('plot.png')
        # DEBUG: sync_en
        # from qblox_instruments.qcodes_drivers.cluster import Cluster
        # cluster:Cluster = self.instruments['cluster'].device
        # for module in cluster.modules:
        #     if module.get("present"):
        #         for sequencer in module.sequencers:
        #             if sequencer.get('sync_en'):
        #                 print(f"type: {module.module_type}, sequencer: {sequencer.name}, sync_en: True")

        # Process Pulse Sequence. Assign pulses to instruments and generate waveforms & program
        instrument_pulses = {}
<<<<<<< HEAD
        changed = {}

        readout_instruments = [
            self.instruments[instrument]
            for instrument in self.instruments
            if self.settings["instruments"][instrument]["roles"] == ["readout"]
        ]

        control_instruments = [
            self.instruments[instrument]
            for instrument in self.instruments
            if self.settings["instruments"][instrument]["roles"] == ["control"]
        ]

        # STEP 1: upload sequence
        for instrument in readout_instruments + control_instruments:
            instrument_pulses[instrument.name] = copy.deepcopy(sequence.get_channel_pulses(*instrument.channels))
            for pulse in instrument_pulses[instrument.name]:
                # FIXME: this will not work with arbitrary frequencies
                if abs(pulse.frequency) > instrument.FREQUENCY_LIMIT:
                    changed[pulse] = pulse.serial
                    if instrument in readout_instruments:
                        if_frequency = self.native_gates["single_qubit"][pulse.qubit]["MZ"]["if_frequency"]
                        self.set_lo_readout_frequency(pulse.qubit, pulse.frequency - if_frequency)
                    elif instrument in control_instruments:
                        if_frequency = self.native_gates["single_qubit"][pulse.qubit]["RX"]["if_frequency"]
                        self.set_lo_drive_frequency(pulse.qubit, pulse.frequency - if_frequency)
                    pulse.frequency = if_frequency
            instrument.process_pulse_sequence(instrument_pulses[instrument.name], nshots, self.repetition_duration)
            instrument.upload()

        # STEP 2: play sequence
        for instrument in readout_instruments + control_instruments:
            if instrument_pulses[instrument.name]:
                instrument.play_sequence()
        # STEP 3: acquire results
        acquisition_results = {}
        for instrument in readout_instruments:
            if instrument_pulses[instrument.name] and instrument_pulses[instrument.name].ro_pulses:
                results = instrument.acquire()
                existing_keys = set(acquisition_results.keys()) & set(results.keys())
                for key, value in results.items():
                    if key in existing_keys:
                        acquisition_results[key].update(value)
                    else:
                        acquisition_results[key] = value

        data = {}
        for serial in acquisition_results:
            for if_pulse, original in changed.items():
                if serial == if_pulse.serial:
                    data[original] = data[if_pulse.qubit] = ExecutionResults.from_components(
                        *acquisition_results[serial]
                    )
=======
        roles = {}
        data = {}
        for name in self.instruments:
            roles[name] = self.settings["instruments"][name]["roles"]
            if "control" in roles[name] or "readout" in roles[name]:
                instrument_pulses[name] = sequence.get_channel_pulses(*self.instruments[name].channels)

                # until we have frequency planning use the ifs stored in the runcard to change the los
                if self.instruments[name].__class__.__name__.split(".")[-1] in [
                    "ClusterQRM_RF",
                    "ClusterQCM_RF",
                    "ClusterQCM",
                ]:
                    for port in self.instruments[name].ports:
                        _los = []
                        _ifs = []
                        port_pulses = instrument_pulses[name].get_channel_pulses(
                            self.instruments[name]._port_channel_map[port]
                        )
                        for pulse in port_pulses:
                            if pulse.type == PulseType.READOUT:
                                _if = int(self.native_gates["single_qubit"][pulse.qubit]["MZ"]["if_frequency"])
                                pulse._if = _if
                                _los.append(int(pulse.frequency - _if))
                                _ifs.append(int(_if))
                            elif pulse.type == PulseType.DRIVE:
                                _if = int(self.native_gates["single_qubit"][pulse.qubit]["RX"]["if_frequency"])
                                pulse._if = _if
                                _los.append(int(pulse.frequency - _if))
                                _ifs.append(int(_if))

                        if len(_los) > 1:
                            for _ in range(1, len(_los)):
                                if _los[0] != _los[_]:
                                    raise ValueError(
                                        f"Pulses:\n{instrument_pulses[name]}\nsharing the lo at device: {name} - port: {port}\ncannot be synthesised with intermediate frequencies:\n{_ifs}"
                                    )
                        if len(_los) > 0:
                            self.instruments[name].ports[port].lo_frequency = _los[0]

                self.instruments[name].process_pulse_sequence(
                    instrument_pulses[name], navgs, nshots, repetition_duration, sweepers
                )
                self.instruments[name].upload()
        for name in self.instruments:
            if "control" in roles[name] or "readout" in roles[name]:
                if True:  # not instrument_pulses[name].is_empty:
                    self.instruments[name].play_sequence()
>>>>>>> df0248fc

        acquisition_results = {}
        for name in self.instruments:
            if "readout" in roles[name]:
                if not instrument_pulses[name].is_empty:
                    if not instrument_pulses[name].ro_pulses.is_empty:
                        results = self.instruments[name].acquire()
                        existing_keys = set(acquisition_results.keys()) & set(results.keys())
                        for key, value in results.items():
                            if key in existing_keys:
                                acquisition_results[key].update(value)
                            else:
                                acquisition_results[key] = value

        for ro_pulse in sequence.ro_pulses:
            data[ro_pulse.serial] = ExecutionResults.from_components(*acquisition_results[ro_pulse.serial])
            data[ro_pulse.qubit] = copy.copy(data[ro_pulse.serial])
        return data

    def sweep(self, sequence, *sweepers, nshots=None, average=True, relaxation_time=None):
        id_results = {}
        map_id_serial = {}
        sequence_copy = sequence.copy()

        if nshots is None:
            nshots = self.hardware_avg
        navgs = nshots
        if average:
            nshots = 1
        else:
            navgs = 1

        if relaxation_time is None:
            relaxation_time = self.relaxation_time

        sweepers_copy = []
        for sweeper in sweepers:
            if sweeper.pulses:
                ps = [sequence_copy[sequence_copy.index(pulse)] for pulse in sweeper.pulses]
            else:
                ps = None
            sweepers_copy.append(
                Sweeper(
                    parameter=sweeper.parameter,
                    values=sweeper.values,
                    pulses=ps,
                    qubits=sweeper.qubits,
                )
            )
        sweepers_copy.reverse()

        for pulse in sequence_copy.ro_pulses:
            map_id_serial[pulse.id] = pulse.serial
            id_results[pulse.id] = ExecutionResults.from_components(np.array([]), np.array([]))
            id_results[pulse.qubit] = id_results[pulse.id]

        self._sweep_recursion(
            sequence_copy,
            *tuple(sweepers_copy),
            results=id_results,
            nshots=nshots,
            navgs=navgs,
            average=average,
            relaxation_time=relaxation_time,
        )

<<<<<<< HEAD
        return results
=======
        serial_results = {}
        for pulse in sequence_copy.ro_pulses:
            serial_results[map_id_serial[pulse.id]] = id_results[pulse.id]
            serial_results[pulse.qubit] = id_results[pulse.id]
        return serial_results
>>>>>>> df0248fc

    def _sweep_recursion(
        self,
        sequence,
        *sweepers,
        results,
        nshots,
        navgs,
        relaxation_time,
        average,
    ):
        sweeper = sweepers[0]

        initial = {}
        if sweeper.parameter is Parameter.attenuation:
            for qubit in sweeper.qubits:
                initial[qubit] = self.get_attenuation(qubit)

        elif sweeper.parameter is Parameter.relative_phase:
            initial = {}
            for pulse in sweeper.pulses:
                initial[pulse.id] = pulse.relative_phase

        elif sweeper.parameter is Parameter.lo_frequency:
            initial = {}
            for pulse in sweeper.pulses:
                if pulse.type == PulseType.READOUT:
                    initial[pulse.id] = self.get_lo_readout_frequency(pulse.qubit)
                elif pulse.type == PulseType.DRIVE:
                    initial[pulse.id] = self.get_lo_readout_frequency(pulse.qubit)

        # elif sweeper.parameter is Parameter.frequency:
        #     initial = {}
        #     for pulse in sweeper.pulses:
        #         initial[pulse.id] = pulse.frequency
        # elif sweeper.parameter is Parameter.bias:
        #     initial = {}
        #     for qubit in sweeper.qubits:
        #         initial[qubit] = self.get_bias(qubit)

        elif sweeper.parameter is Parameter.gain:
            for pulse in sweeper.pulses:
                self.set_gain(pulse.qubit, 1)
        elif sweeper.parameter is Parameter.amplitude:
            for pulse in sweeper.pulses:
                pulse.amplitude = 1

        for_loop_sweepers = [Parameter.attenuation, Parameter.lo_frequency, Parameter.relative_phase]
        rt_sweepers = [
            Parameter.frequency,
            Parameter.gain,
            Parameter.bias,
            Parameter.amplitude,
            Parameter.start,
            Parameter.duration,
        ]

        if sweeper.parameter in for_loop_sweepers:
            # perform sweep recursively
            for value in sweeper.values:
                if sweeper.parameter is Parameter.attenuation:
                    for qubit in sweeper.qubits:
                        # self.set_attenuation(qubit, initial[qubit] + value)
                        self.set_attenuation(qubit, value)  # make att absolute
                if sweeper.parameter is Parameter.relative_phase:
                    for pulse in sweeper.pulses:
                        pulse.relative_phase = initial[pulse.id] + value
                elif sweeper.parameter is Parameter.lo_frequency:
                    for pulse in sweeper.pulses:
                        if pulse.type == PulseType.READOUT:
                            self.set_lo_readout_frequency(initial[pulse.id] + value)
                        elif pulse.type == PulseType.DRIVE:
                            self.set_lo_readout_frequency(initial[pulse.id] + value)

                if len(sweepers) > 1:
                    self._sweep_recursion(
                        sequence,
                        *sweepers[1:],
                        results=results,
                        nshots=nshots,
                        navgs=navgs,
                        average=average,
                        relaxation_time=relaxation_time,
                    )
                else:
                    result = self.execute_pulse_sequence(sequence, nshots, navgs, relaxation_time)
                    for pulse in sequence.ro_pulses:
                        results[pulse.id] += result[pulse.serial].average if average else result[pulse.serial]
                        results[pulse.qubit] = results[pulse.id]
        else:
            if all(s.parameter in rt_sweepers for s in sweepers):
                # rt-based sweepers
                num_bins = nshots
                for sweeper in sweepers:
                    num_bins *= len(sweeper.values)

                if num_bins < 2**17:
                    repetition_duration = sequence.finish + relaxation_time
                    execution_time = navgs * num_bins * ((repetition_duration + 1000 * len(sweepers)) * 1e-9)
                    log.info(
                        f"Real time sweeper execution time: {int(execution_time)//60}m {int(execution_time) % 60}s"
                    )

                    result = self.execute_pulse_sequence(sequence, nshots, navgs, relaxation_time, sweepers)
                    for pulse in sequence.ro_pulses:
                        results[pulse.id] += result[pulse.serial]
                        results[pulse.qubit] = results[pulse.id]
                else:
                    sweepers_repetitions = 1
                    for sweeper in sweepers:
                        sweepers_repetitions *= len(sweeper.values)
                    if sweepers_repetitions < 2**17:
                        # split nshots
                        max_rt_nshots = (2**17) // sweepers_repetitions
                        num_full_sft_iterations = nshots // max_rt_nshots
                        num_bins = max_rt_nshots * sweepers_repetitions

                        for sft_iteration in range(num_full_sft_iterations + 1):
                            _nshots = min(max_rt_nshots, nshots - sft_iteration * max_rt_nshots)
                            self._sweep_recursion(
                                sequence,
                                *sweepers,
                                results=results,
                                nshots=_nshots,
                                navgs=navgs,
                                average=average,
                                relaxation_time=relaxation_time,
                            )
                    else:
<<<<<<< HEAD
                        results[original_pulse.serial] = acquisition
                        results[original_pulse.qubit] = copy.copy(results[original_pulse.serial])

        # restore initial value of the pulse
        if sweeper.pulses is not None:
            self._restore_initial_value(sweeper, sweeper_pulses, original_value)

    def _save_original_value(self, sweeper, sweeper_pulses):
        """Helper method for _sweep_recursion"""
        original_value = {}
        pulses = sweeper_pulses[sweeper.parameter]
        # save original value of the parameter swept
        for pulse in pulses:
            if sweeper.parameter is Parameter.attenuation:
                original_value[pulse] = self.get_attenuation(pulses[pulse].qubit)
            elif sweeper.parameter is Parameter.gain:
                original_value[pulse] = self.get_gain(pulses[pulse].qubit)
            elif sweeper.parameter is Parameter.bias:
                original_value[pulse] = self.get_bias(self.qubits[pulses[pulse].qubit])
            else:
                original_value[pulse] = getattr(pulses[pulse], sweeper.parameter.name)
        return original_value

    def _restore_initial_value(self, sweeper, sweeper_pulses, original_value):
        """Helper method for _sweep_recursion"""
        pulses = sweeper_pulses[sweeper.parameter]
        for pulse in pulses:
            if sweeper.parameter is Parameter.attenuation:
                self.set_attenuation(pulses[pulse].qubit, original_value[pulse])
            elif sweeper.parameter is Parameter.gain:
                self.set_gain(pulses[pulse].qubit, original_value[pulse])
            elif sweeper.parameter is Parameter.bias:
                self.set_bias(self.qubits[pulses[pulse].qubit], original_value[pulse])
=======
                        for shot in range(nshots):
                            num_bins = 1
                            for sweeper in sweepers[1:]:
                                num_bins *= len(sweeper.values)
                            sweeper = sweepers[0]
                            max_rt_iterations = (2**17) // num_bins
                            num_full_sft_iterations = len(sweeper.values) // max_rt_iterations
                            num_bins = nshots * max_rt_iterations
                            for sft_iteration in range(num_full_sft_iterations + 1):
                                _from = sft_iteration * max_rt_iterations
                                _to = min((sft_iteration + 1) * max_rt_iterations, len(sweeper.values))
                                _values = sweeper.values[_from:_to]
                                split_sweeper = Sweeper(
                                    parameter=sweeper.parameter,
                                    values=_values,
                                    pulses=sweeper.pulses,
                                    qubits=sweeper.qubits,
                                )

                                self._sweep_recursion(
                                    sequence,
                                    *(tuple([split_sweeper]) + sweepers[1:]),
                                    results=results,
                                    nshots=nshots,
                                    navgs=navgs,
                                    average=average,
                                    relaxation_time=relaxation_time,
                                )
>>>>>>> df0248fc
            else:
                raise Exception("cannot execute a for-loop sweeper nested inside of a rt sweeper")

    def measure_fidelity(self, qubits=None, nshots=None):
        self.reload_settings()
        if not qubits:
            qubits = self.qubits
        results = {}
        for qubit in qubits:
            self.qrm[qubit].ports["i1"].hardware_demod_en = True  # required for binning
            # create exc sequence
            sequence_exc = PulseSequence()
            RX_pulse = self.create_RX_pulse(qubit, start=0)
            ro_pulse = self.create_qubit_readout_pulse(qubit, start=RX_pulse.duration)
            sequence_exc.add(RX_pulse)
            sequence_exc.add(ro_pulse)
            amplitude, phase, i, q = self.execute_pulse_sequence(sequence_exc, nshots=nshots)[
                "demodulated_integrated_binned"
            ][ro_pulse.serial]

            iq_exc = i + 1j * q

            sequence_gnd = PulseSequence()
            ro_pulse = self.create_qubit_readout_pulse(qubit, start=0)
            sequence_gnd.add(ro_pulse)

            amplitude, phase, i, q = self.execute_pulse_sequence(sequence_gnd, nshots=nshots)[
                "demodulated_integrated_binned"
            ][ro_pulse.serial]
            iq_gnd = i + 1j * q

            iq_mean_exc = np.mean(iq_exc)
            iq_mean_gnd = np.mean(iq_gnd)
            origin = iq_mean_gnd

            iq_gnd_translated = iq_gnd - origin
            iq_exc_translated = iq_exc - origin
            rotation_angle = np.angle(np.mean(iq_exc_translated))
            # rotation_angle = np.angle(iq_mean_exc - origin)
            iq_exc_rotated = iq_exc_translated * np.exp(-1j * rotation_angle) + origin
            iq_gnd_rotated = iq_gnd_translated * np.exp(-1j * rotation_angle) + origin

            # sort both lists of complex numbers by their real components
            # combine all real number values into one list
            # for each item in that list calculate the cumulative distribution
            # (how many items above that value)
            # the real value that renders the biggest difference between the two distributions is the threshold
            # that is the one that maximises fidelity

            real_values_exc = iq_exc_rotated.real
            real_values_gnd = iq_gnd_rotated.real
            real_values_combined = np.concatenate((real_values_exc, real_values_gnd))
            real_values_combined.sort()

            cum_distribution_exc = [
                sum(map(lambda x: x.real >= real_value, real_values_exc)) for real_value in real_values_combined
            ]
            cum_distribution_gnd = [
                sum(map(lambda x: x.real >= real_value, real_values_gnd)) for real_value in real_values_combined
            ]
            cum_distribution_diff = np.abs(np.array(cum_distribution_exc) - np.array(cum_distribution_gnd))
            argmax = np.argmax(cum_distribution_diff)
            threshold = real_values_combined[argmax]
            errors_exc = nshots - cum_distribution_exc[argmax]
            errors_gnd = cum_distribution_gnd[argmax]
            fidelity = cum_distribution_diff[argmax] / nshots
            assignment_fidelity = 1 - (errors_exc + errors_gnd) / nshots / 2
            # assignment_fidelity = 1/2 + (cum_distribution_exc[argmax] - cum_distribution_gnd[argmax])/nshots/2
            results[qubit] = ((rotation_angle * 360 / (2 * np.pi)) % 360, threshold, fidelity, assignment_fidelity)
        return results<|MERGE_RESOLUTION|>--- conflicted
+++ resolved
@@ -49,6 +49,104 @@
 
         if self.is_connected:
             self.setup()
+
+        # FIX: Set attenuation again to the original value after sweep attenuation in punchout
+        if hasattr(self, "qubit_instrument_map"):
+            for qubit in range(self.nqubits):
+                instrument_name = self.qubit_instrument_map[qubit][0]
+                port = self.qrm[qubit].channel_port_map[self.qubit_channel_map[qubit][0]]
+                att = self.current_config["instruments"][instrument_name]["settings"]["ports"][port]["attenuation"]
+                self.ro_port[qubit].attenuation = att
+
+    def update(self, updates: dict):
+        r"""Updates platform dependent runcard parameters and set up platform instruments if needed.
+
+        Args:
+
+            updates (dict): Dictionary containing the parameters to update the runcard.
+        """
+        for par, values in updates.items():
+            for qubit, value in values.items():
+                # log.info(f"qubit readout instrument: {self.qubit_instrument_map[qubit][0]}")
+                # log.info(f"qubit drive instrument: {self.qubit_instrument_map[qubit][1]}")
+                # log.info(f"qubit bias instrument: {self.qubit_instrument_map[qubit][2]}")
+                # log.info(f"qubit flux instrument: {self.qubit_instrument_map[qubit][3]}")
+
+                # log.info(f"qubit read out channel: {self.ro_channel[qubit]}")
+                # log.info(f"qubit qubit drive channel: {self.qd_channel[qubit]}")
+                # log.info(f"qubit qubit bias channel: {self.qb_channel[qubit]}")
+                # log.info(f"qubit qubit flux channel: {self.qf_channel[qubit]}")
+                # log.info(f"attenuation before updating: {self.ro_port[qubit].attenuation}")
+
+                # resonator_punchout_attenuation
+                if par == "readout_attenuation":
+                    attenuation = int(value)
+                    # save current_config
+                    instrument_name = self.qubit_instrument_map[qubit][0]
+                    port = self.qrm[qubit].channel_port_map[self.qubit_channel_map[qubit][0]]
+                    self.current_config["instruments"][instrument_name]["settings"]["ports"][port][
+                        "attenuation"
+                    ] = attenuation
+                    # configure RO attenuation
+                    self.ro_port[qubit].attenuation = attenuation
+
+                # resonator_spectroscopy_flux / qubit_spectroscopy_flux
+                if par == "sweetspot":
+                    sweetspot = float(value)
+                    # save current_config
+                    instrument_name = self.qubit_instrument_map[qubit][2]
+                    port = elf.qrm[qubit].channel_port_map[self.qubit_channel_map[qubit][2]]
+                    self.current_config["instruments"][instrument_name]["settings"]["ports"][port][offset] = sweetspot
+                    # configure instrument qcm_bb offset
+                    self.qb_port[qubit].current = sweetspot
+
+                # qubit_spectroscopy / qubit_spectroscopy_flux / ramsey
+                if par == "drive_frequency":
+                    freq = int(value * 1e9)
+
+                    # update Qblox qubit LO drive frequency config
+                    instrument_name = self.qubit_instrument_map[qubit][1]
+                    port = self.qdm[qubit].channel_port_map[self.qubit_channel_map[qubit][1]]
+                    drive_if = self.native_single_qubit_gates[qubit]["RX"]["if_frequency"]
+                    self.current_config["instruments"][instrument_name]["settings"]["ports"][port]["lo_frequency"] = (
+                        freq - drive_if
+                    )
+
+                    # set Qblox qubit LO drive frequency
+                    self.qd_port[qubit].lo_frequency = freq - drive_if
+
+                # classification
+                if par == "threshold":
+                    threshold = float(value)
+                    # update Qblox qubit classification threshold
+                    instrument_name = self.qubit_instrument_map[qubit][0]
+                    self.current_config["instruments"][instrument_name]["settings"]["classification_parameters"][qubit][
+                        "threshold"
+                    ] = threshold
+
+                    self.instruments[instrument_name].setup(
+                        **self.current_config["settings"],
+                        **self.current_config["instruments"][instrument_name]["settings"],
+                    )
+
+                # classification
+                if par == "iq_angle":
+                    rotation_angle = float(value)
+                    rotation_angle = (
+                        -rotation_angle * 360 / (2 * np.pi)
+                    ) % 360  # save rotation angle in degrees for qblox
+                    # update Qblox qubit classification iq angle
+                    instrument_name = self.qubit_instrument_map[qubit][0]
+                    self.current_config["instruments"][instrument_name]["settings"]["classification_parameters"][qubit][
+                        "rotation_angle"
+                    ] = rotation_angle
+
+                    self.instruments[instrument_name].setup(
+                        **self.current_config["settings"],
+                        **self.current_config["instruments"][instrument_name]["settings"],
+                    )
+
+                super().update(updates)
 
         # FIX: Set attenuation again to the original value after sweep attenuation in punchout
         if hasattr(self, "qubit_instrument_map"):
@@ -334,62 +432,6 @@
 
         # Process Pulse Sequence. Assign pulses to instruments and generate waveforms & program
         instrument_pulses = {}
-<<<<<<< HEAD
-        changed = {}
-
-        readout_instruments = [
-            self.instruments[instrument]
-            for instrument in self.instruments
-            if self.settings["instruments"][instrument]["roles"] == ["readout"]
-        ]
-
-        control_instruments = [
-            self.instruments[instrument]
-            for instrument in self.instruments
-            if self.settings["instruments"][instrument]["roles"] == ["control"]
-        ]
-
-        # STEP 1: upload sequence
-        for instrument in readout_instruments + control_instruments:
-            instrument_pulses[instrument.name] = copy.deepcopy(sequence.get_channel_pulses(*instrument.channels))
-            for pulse in instrument_pulses[instrument.name]:
-                # FIXME: this will not work with arbitrary frequencies
-                if abs(pulse.frequency) > instrument.FREQUENCY_LIMIT:
-                    changed[pulse] = pulse.serial
-                    if instrument in readout_instruments:
-                        if_frequency = self.native_gates["single_qubit"][pulse.qubit]["MZ"]["if_frequency"]
-                        self.set_lo_readout_frequency(pulse.qubit, pulse.frequency - if_frequency)
-                    elif instrument in control_instruments:
-                        if_frequency = self.native_gates["single_qubit"][pulse.qubit]["RX"]["if_frequency"]
-                        self.set_lo_drive_frequency(pulse.qubit, pulse.frequency - if_frequency)
-                    pulse.frequency = if_frequency
-            instrument.process_pulse_sequence(instrument_pulses[instrument.name], nshots, self.repetition_duration)
-            instrument.upload()
-
-        # STEP 2: play sequence
-        for instrument in readout_instruments + control_instruments:
-            if instrument_pulses[instrument.name]:
-                instrument.play_sequence()
-        # STEP 3: acquire results
-        acquisition_results = {}
-        for instrument in readout_instruments:
-            if instrument_pulses[instrument.name] and instrument_pulses[instrument.name].ro_pulses:
-                results = instrument.acquire()
-                existing_keys = set(acquisition_results.keys()) & set(results.keys())
-                for key, value in results.items():
-                    if key in existing_keys:
-                        acquisition_results[key].update(value)
-                    else:
-                        acquisition_results[key] = value
-
-        data = {}
-        for serial in acquisition_results:
-            for if_pulse, original in changed.items():
-                if serial == if_pulse.serial:
-                    data[original] = data[if_pulse.qubit] = ExecutionResults.from_components(
-                        *acquisition_results[serial]
-                    )
-=======
         roles = {}
         data = {}
         for name in self.instruments:
@@ -438,7 +480,6 @@
             if "control" in roles[name] or "readout" in roles[name]:
                 if True:  # not instrument_pulses[name].is_empty:
                     self.instruments[name].play_sequence()
->>>>>>> df0248fc
 
         acquisition_results = {}
         for name in self.instruments:
@@ -505,15 +546,11 @@
             relaxation_time=relaxation_time,
         )
 
-<<<<<<< HEAD
-        return results
-=======
         serial_results = {}
         for pulse in sequence_copy.ro_pulses:
             serial_results[map_id_serial[pulse.id]] = id_results[pulse.id]
             serial_results[pulse.qubit] = id_results[pulse.id]
         return serial_results
->>>>>>> df0248fc
 
     def _sweep_recursion(
         self,
@@ -643,41 +680,6 @@
                                 relaxation_time=relaxation_time,
                             )
                     else:
-<<<<<<< HEAD
-                        results[original_pulse.serial] = acquisition
-                        results[original_pulse.qubit] = copy.copy(results[original_pulse.serial])
-
-        # restore initial value of the pulse
-        if sweeper.pulses is not None:
-            self._restore_initial_value(sweeper, sweeper_pulses, original_value)
-
-    def _save_original_value(self, sweeper, sweeper_pulses):
-        """Helper method for _sweep_recursion"""
-        original_value = {}
-        pulses = sweeper_pulses[sweeper.parameter]
-        # save original value of the parameter swept
-        for pulse in pulses:
-            if sweeper.parameter is Parameter.attenuation:
-                original_value[pulse] = self.get_attenuation(pulses[pulse].qubit)
-            elif sweeper.parameter is Parameter.gain:
-                original_value[pulse] = self.get_gain(pulses[pulse].qubit)
-            elif sweeper.parameter is Parameter.bias:
-                original_value[pulse] = self.get_bias(self.qubits[pulses[pulse].qubit])
-            else:
-                original_value[pulse] = getattr(pulses[pulse], sweeper.parameter.name)
-        return original_value
-
-    def _restore_initial_value(self, sweeper, sweeper_pulses, original_value):
-        """Helper method for _sweep_recursion"""
-        pulses = sweeper_pulses[sweeper.parameter]
-        for pulse in pulses:
-            if sweeper.parameter is Parameter.attenuation:
-                self.set_attenuation(pulses[pulse].qubit, original_value[pulse])
-            elif sweeper.parameter is Parameter.gain:
-                self.set_gain(pulses[pulse].qubit, original_value[pulse])
-            elif sweeper.parameter is Parameter.bias:
-                self.set_bias(self.qubits[pulses[pulse].qubit], original_value[pulse])
-=======
                         for shot in range(nshots):
                             num_bins = 1
                             for sweeper in sweepers[1:]:
@@ -706,7 +708,6 @@
                                     average=average,
                                     relaxation_time=relaxation_time,
                                 )
->>>>>>> df0248fc
             else:
                 raise Exception("cannot execute a for-loop sweeper nested inside of a rt sweeper")
 
