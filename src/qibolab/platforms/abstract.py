import collections
from abc import ABC, abstractmethod
from dataclasses import dataclass, field
from typing import Any, List, Optional

import numpy as np
import yaml
from qibo import gates
from qibo.config import log, raise_error
from qibo.models import Circuit

from qibolab.pulses import FluxPulse, Pulse, PulseSequence, ReadoutPulse
from qibolab.transpilers import can_execute, transpile


@dataclass
class Channel:
    """Representation of physical wire connection (channel).

    Name is used as a unique identifier for channels.
    Channel objects are instantiated by :class:`qibolab.platforms.platform.Platform`,
    but their attributes are modified and used by instrument designs.

    Args:
        name (str): Name of the channel as given in the platform runcard.

    Attributes:
        ports (list): List of tuples (controller (`str`), port (`int`))
            specifying the QM (I, Q) ports that the channel is connected.
        qubits (list): List of tuples (:class:`qibolab.platforms.utils.Qubit`, str)
            for the qubit connected to this channel and the role of the channel.
        Optional arguments holding local oscillators and related parameters.
        These are relevant only for mixer-based insturment designs.
    """

    name: str
    qubits: List[tuple] = field(default_factory=list, init=False, repr=False)
    ports: List[tuple] = field(default_factory=list, init=False)

    local_oscillator: Any = field(default=None, init=False)
    lo_frequency: float = field(default=0, init=False)
    lo_power: float = field(default=0, init=False)
    offset: float = field(default=0, init=False)
    filter: Optional[dict] = field(default=None, init=False)


@dataclass
class Qubit:
    """Representation of a physical qubit.

    Qubit objects are instantiated by :class:`qibolab.platforms.platform.Platform`
    but they are passed to instrument designs in order to play pulses.

    Args:
        name (int, str): Qubit number or name.
        readout (:class:`qibolab.platforms.utils.Channel`): Channel used to
            readout pulses to the qubit.
        feedback (:class:`qibolab.platforms.utils.Channel`): Channel used to
            get readout feedback from the qubit.
        drive (:class:`qibolab.platforms.utils.Channel`): Channel used to
            send drive pulses to the qubit.
        flux (:class:`qibolab.platforms.utils.Channel`): Channel used to
            send flux pulses to the qubit.
        Other characterization parameters for the qubit, loaded from the runcard.
    """

    name: str
    readout: Channel
    feedback: Channel
    twpa: Optional[Channel] = None
    drive: Optional[Channel] = None
    flux: Optional[Channel] = None

    readout_frequency: int = 0
    drive_frequency: int = 0
    sweetspot: float = 0
    peak_voltage: float = 0
    pi_pulse_amplitude: float = 0
    T1: int = 0
    T2: int = 0
    state0_voltage: int = 0
    state1_voltage: int = 0
    mean_gnd_states: complex = 0 + 0.0j
    mean_exc_states: complex = 0 + 0.0j
    resonator_polycoef_flux: List[float] = field(default_factory=list)

    # filters used for applying CZ gate
    ff_filter: List[float] = field(default_factory=list)
    fb_filter: List[float] = field(default_factory=list)
    # parameters for single shot classification
    threshold: Optional[float] = None
    iq_angle: float = 0.0
    # required for integration weights (not sure if it should be here)
    rotation_angle: float = 0.0
    # required for mixers (not sure if it should be here)
    mixer_drive_g: float = 0.0
    mixer_drive_phi: float = 0.0
    mixer_readout_g: float = 0.0
    mixer_readout_phi: float = 0.0

    @property
    def channels(self):
        for name in ["readout", "feedback", "drive", "flux", "twpa"]:
            channel = getattr(self, name)
            if channel is not None:
                yield channel


class AbstractPlatform(ABC):
    """Abstract platform for controlling quantum devices.

    Args:
        name (str): name of the platform.
        runcard (str): path to the yaml file containing the platform setup.
    """

    def __init__(self, name, runcard):
        log.info(f"Loading platform {name} from runcard {runcard}")
        self.name = name
        self.runcard = runcard

        self.qubits = {}
        self.channels = {}

        self.settings = None
        self.is_connected = False
        self.nqubits = None
        self.resonator_type = None
        self.topology = None
        self.sampling_rate = None
        self.options = None

        self.native_single_qubit_gates = {}
        self.native_two_qubit_gates = {}
        self.two_qubit_natives = set()
        # Load platform settings
        self.reload_settings()

    def __repr__(self):
        return self.name

    def _check_connected(self):
        if not self.is_connected:  # pragma: no cover
            raise_error(RuntimeError, "Cannot access instrument because it is not connected.")

    def get_channel(self, name):
        """Returns an existing channel or creates a new one if it does not exist.

        Args:
            name (str): Name of the channel to get or create.
        """
        if name not in self.channels:
            self.channels[name] = Channel(name)
        return self.channels[name]

    def reload_settings(self):
        # TODO: Remove ``self.settings``
        with open(self.runcard) as file:
            settings = self.settings = yaml.safe_load(file)

        self.nqubits = settings["nqubits"]
        self.resonator_type = "3D" if self.nqubits == 1 else "2D"
        self.topology = settings["topology"]

        self.options = settings["settings"]
        self.sampling_rate = self.options["sampling_rate"]

        # TODO: Create better data structures for native gates
        self.native_gates = settings["native_gates"]
        self.native_single_qubit_gates = self.native_gates["single_qubit"]
        if "two_qubit" in self.native_gates:
            self.native_two_qubit_gates = self.native_gates["two_qubit"]
            for gates in self.native_gates["two_qubit"].values():
                self.two_qubit_natives |= set(gates.keys())
        else:
            # dummy value to avoid transpiler failure for single qubit devices
            self.two_qubit_natives = {"CZ"}

        # Load characterization settings and create ``Qubit`` and ``Channel`` objects
        for q in settings["qubits"]:
            # TODO: Fix this to work for all platforms without the need for if
            feedback, twpa = None, None
            if len(settings["qubit_channel_map"][q]) == 3:
                readout, drive, flux = settings["qubit_channel_map"][q]
<<<<<<< HEAD
                feedback = None
                twpa = None
=======
            elif len(settings["qubit_channel_map"][q]) == 4:
                readout, drive, flux, _ = settings["qubit_channel_map"][q]
>>>>>>> 3f3b96fd
            else:
                readout, drive, flux, feedback, twpa = settings["qubit_channel_map"][q]
            self.qubits[q] = qubit = Qubit(
                q,
                readout=self.get_channel(readout),
                feedback=self.get_channel(feedback) if feedback else None,
                drive=self.get_channel(drive) if drive else None,
                flux=self.get_channel(flux) if flux else None,
                twpa=self.get_channel(twpa) if twpa else None,
                **settings["characterization"]["single_qubit"][q],
            )
            for mode in ["readout", "feedback", "drive", "flux", "twpa"]:
                channel = getattr(qubit, mode)
                if channel is not None:
                    channel.qubits.append((qubit, mode))

    @abstractmethod
    def connect(self):
        """Connects to instruments."""

    @abstractmethod
    def setup(self):
        """Prepares instruments to execute experiments."""

    @abstractmethod
    def start(self):
        """Starts all the instruments."""

    @abstractmethod
    def stop(self):
        """Starts all the instruments."""

    @abstractmethod
    def disconnect(self):
        """Disconnects to instruments."""

    def transpile(self, circuit: Circuit):
        """Transforms a circuit to pulse sequence.

        Args:
            circuit (qibo.models.Circuit): Qibo circuit that respects the platform's
                connectivity and native gates.

        Returns:
            sequence (qibolab.pulses.PulseSequence): Pulse sequence that implements the
                circuit on the qubit.
        """
        if not can_execute(circuit, self.two_qubit_natives):
            circuit, _ = transpile(circuit, self.two_qubit_natives)

        sequence = PulseSequence()
        sequence.virtual_z_phases = collections.defaultdict(int)
        clock = collections.defaultdict(int)
        # keep track of gates that were already added to avoid adding them twice
        added = set()
        for moment in circuit.queue.moments:
            for gate in moment:

                if isinstance(gate, gates.I) or gate is None or gate in added:
                    pass

                elif isinstance(gate, gates.Z):
                    qubit = gate.target_qubits[0]
                    sequence.virtual_z_phases[qubit] += np.pi

                elif isinstance(gate, gates.RZ):
                    qubit = gate.target_qubits[0]
                    sequence.virtual_z_phases[qubit] += gate.parameters[0]

                elif isinstance(gate, gates.U3):
                    qubit = gate.target_qubits[0]
                    # Transform gate to U3 and add pi/2-pulses
                    theta, phi, lam = gate.parameters
                    # apply RZ(lam)
                    sequence.virtual_z_phases[qubit] += lam
                    # Fetch pi/2 pulse from calibration
                    RX90_pulse_1 = self.create_RX90_pulse(
                        qubit, clock[qubit], relative_phase=sequence.virtual_z_phases[qubit]
                    )
                    # apply RX(pi/2)
                    sequence.add(RX90_pulse_1)
                    clock[qubit] += RX90_pulse_1.duration
                    # apply RZ(theta)
                    sequence.virtual_z_phases[qubit] += theta
                    # Fetch pi/2 pulse from calibration
                    RX90_pulse_2 = self.create_RX90_pulse(
                        qubit, clock[qubit], relative_phase=sequence.virtual_z_phases[qubit] - np.pi
                    )
                    # apply RX(-pi/2)
                    sequence.add(RX90_pulse_2)
                    clock[qubit] += RX90_pulse_2.duration
                    # apply RZ(phi)
                    sequence.virtual_z_phases[qubit] += phi

                elif isinstance(gate, gates.CZ):
                    control = max(gate.qubits)
                    target = min(gate.qubits)

                    pair = f"{control}-{target}"
                    if pair not in self.native_two_qubit_gates:
                        raise_error(ValueError, f"CZ gate between {control} and {target} is not available.")

                    cz_pulse = self.create_CZ_pulse(control, target, clock[control])
                    pulse_kwargs = self.native_two_qubit_gates[pair]["CZ"]
                    sequence.add(cz_pulse)
                    clock[control] += cz_pulse.duration
                    clock[target] += cz_pulse.duration
                    sequence.virtual_z_phases[control] += pulse_kwargs["phase_control"]
                    sequence.virtual_z_phases[target] += pulse_kwargs["phase_target"]

                elif isinstance(gate, gates.M):
                    # Add measurement pulse
                    mz_pulses = []
                    for qubit in gate.target_qubits:
                        MZ_pulse = self.create_MZ_pulse(qubit, clock[qubit])
                        sequence.add(MZ_pulse)  # append_at_end_of_channel?
                        mz_pulses.append(MZ_pulse.serial)
                    gate.pulses = tuple(mz_pulses)

                else:  # pragma: no cover
                    raise_error(
                        NotImplementedError,
                        f"Transpilation of {gate.__class__.__name__} gate has not been implemented yet.",
                    )
                added.add(gate)

        return sequence

    @abstractmethod
    def execute_pulse_sequence(self, sequence, nshots=None):
        """Executes a pulse sequence.

        Args:
            sequence (:class:`qibolab.pulses.PulseSequence`): Pulse sequence to execute.
            nshots (int): Number of shots to sample from the experiment.
                If ``None`` the default value provided as hardware_avg in the
                calibration yml will be used.

        Returns:
            Readout results acquired by after execution.
        """

    def __call__(self, sequence, nshots=None):
        return self.execute_pulse_sequence(sequence, nshots)

    def sweep(self, sequence, *sweepers, nshots=1024, average=True):
        """Executes a pulse sequence for different values of sweeped parameters.

        Useful for performing chip characterization.

        Args:
            sequence (:class:`qibolab.pulses.PulseSequence`): Pulse sequence to execute.
            sweepers (:class:`qibolab.sweeper.Sweeper`): Sweeper objects that specify which
                parameters are being sweeped.
            nshots (int): Number of shots to sample from the experiment.
                If ``None`` the default value provided as hardware_avg in the
                calibration yml will be used.
            average (bool): If ``True`` the IQ results of individual shots are averaged
                on hardware.

        Returns:
            Readout results acquired by after execution.
        """
        raise_error(NotImplementedError, f"Platform {self.name} does not support sweeping.")

    # TODO: Maybe create a dataclass for native gates
    def create_RX90_pulse(self, qubit, start=0, relative_phase=0):
        pulse_kwargs = self.native_single_qubit_gates[qubit]["RX"]
        qd_duration = pulse_kwargs["duration"]
        qd_frequency = pulse_kwargs["frequency"]
        qd_amplitude = pulse_kwargs["amplitude"] / 2.0
        qd_shape = pulse_kwargs["shape"]
        qd_channel = self.qubits[qubit].drive.name
        return Pulse(start, qd_duration, qd_amplitude, qd_frequency, relative_phase, qd_shape, qd_channel, qubit=qubit)

    def create_RX_pulse(self, qubit, start=0, relative_phase=0):
        pulse_kwargs = self.native_single_qubit_gates[qubit]["RX"]
        qd_duration = pulse_kwargs["duration"]
        qd_frequency = pulse_kwargs["frequency"]
        qd_amplitude = pulse_kwargs["amplitude"]
        qd_shape = pulse_kwargs["shape"]
        qd_channel = self.qubits[qubit].drive.name
        return Pulse(start, qd_duration, qd_amplitude, qd_frequency, relative_phase, qd_shape, qd_channel, qubit=qubit)

    def create_MZ_pulse(self, qubit, start):
        pulse_kwargs = self.native_single_qubit_gates[qubit]["MZ"]
        ro_duration = pulse_kwargs["duration"]
        ro_frequency = pulse_kwargs["frequency"]
        ro_amplitude = pulse_kwargs["amplitude"]
        ro_shape = pulse_kwargs["shape"]
        ro_channel = self.qubits[qubit].readout.name
        return ReadoutPulse(start, ro_duration, ro_amplitude, ro_frequency, 0, ro_shape, ro_channel, qubit=qubit)

    def create_qubit_drive_pulse(self, qubit, start, duration, relative_phase=0):
        pulse_kwargs = self.native_single_qubit_gates[qubit]["RX"]
        qd_frequency = pulse_kwargs["frequency"]
        qd_amplitude = pulse_kwargs["amplitude"]
        qd_shape = pulse_kwargs["shape"]
        qd_channel = self.qubits[qubit].drive.name
        return Pulse(start, duration, qd_amplitude, qd_frequency, relative_phase, qd_shape, qd_channel, qubit=qubit)

    def create_qubit_readout_pulse(self, qubit, start):
        return self.create_MZ_pulse(qubit, start)

    # TODO Remove RX90_drag_pulse and RX_drag_pulse, replace them with create_qubit_drive_pulse
    # TODO Add RY90 and RY pulses

    def create_RX90_drag_pulse(self, qubit, start, relative_phase=0, beta=None):
        # create RX pi/2 pulse with drag shape
        pulse_kwargs = self.native_single_qubit_gates[qubit]["RX"]
        qd_duration = pulse_kwargs["duration"]
        qd_frequency = pulse_kwargs["frequency"]
        qd_amplitude = pulse_kwargs["amplitude"] / 2.0
        qd_shape = pulse_kwargs["shape"]
        if beta != None:
            qd_shape = "Drag(5," + str(beta) + ")"

        qd_channel = self.qubits[qubit].drive.name
        return Pulse(start, qd_duration, qd_amplitude, qd_frequency, relative_phase, qd_shape, qd_channel, qubit=qubit)

    def create_RX_drag_pulse(self, qubit, start, relative_phase=0, beta=None):
        # create RX pi pulse with drag shape
        pulse_kwargs = self.native_single_qubit_gates[qubit]["RX"]
        qd_duration = pulse_kwargs["duration"]
        qd_frequency = pulse_kwargs["frequency"]
        qd_amplitude = pulse_kwargs["amplitude"]
        qd_shape = pulse_kwargs["shape"]
        if beta != None:
            qd_shape = "Drag(5," + str(beta) + ")"

        qd_channel = self.qubits[qubit].drive.name
        return Pulse(start, qd_duration, qd_amplitude, qd_frequency, relative_phase, qd_shape, qd_channel, qubit=qubit)

    def create_CZ_pulse(self, control, target, start):
        pulse_kwargs = self.native_two_qubit_gates[f"{control}-{target}"]["CZ"]
        return FluxPulse(
            start,
            duration=pulse_kwargs["duration"],
            amplitude=pulse_kwargs["amplitude"],
            shape=pulse_kwargs["shape"],
            channel=self.qubits[control].flux.name,
            qubit=control,
        )

    def set_attenuation(self, qubit, att):  # pragma: no cover
        """Set attenuation value. Usefeul for calibration routines such as punchout.

        Args:
            qubit (int): qubit whose attenuation will be modified.
            att (int): new value of the attenuation (dB).
        Returns:
            None
        """
        raise_error(NotImplementedError)

    def set_gain(self, qubit, gain):  # pragma: no cover
        """Set gain value. Usefeul for calibration routines such as Rabis.

        Args:
            qubit (int): qubit whose attenuation will be modified.
            gain (int): new value of the gain (dimensionless).
        Returns:
            None
        """
        raise_error(NotImplementedError)

    def set_current(self, qubit, curr):  # pragma: no cover
        """Set current value. Usefeul for calibration routines involving flux.

        Args:
            qubit (int): qubit whose attenuation will be modified.
            curr (int): new value of the current (A).
        Returns:
            None
        """
        raise_error(NotImplementedError)<|MERGE_RESOLUTION|>--- conflicted
+++ resolved
@@ -182,13 +182,8 @@
             feedback, twpa = None, None
             if len(settings["qubit_channel_map"][q]) == 3:
                 readout, drive, flux = settings["qubit_channel_map"][q]
-<<<<<<< HEAD
-                feedback = None
-                twpa = None
-=======
             elif len(settings["qubit_channel_map"][q]) == 4:
                 readout, drive, flux, _ = settings["qubit_channel_map"][q]
->>>>>>> 3f3b96fd
             else:
                 readout, drive, flux, feedback, twpa = settings["qubit_channel_map"][q]
             self.qubits[q] = qubit = Qubit(
