--- conflicted
+++ resolved
@@ -1,8 +1,4 @@
-<<<<<<< HEAD
 from dataclasses import asdict, replace
-=======
-from dataclasses import replace
->>>>>>> 492f0685
 
 from qibo.config import raise_error
 
@@ -43,11 +39,7 @@
 
         Args:
             sequence (:class:`qibolab.pulses.PulseSequence`): Pulse sequence to execute.
-<<<<<<< HEAD
-            options (:class:`qibolab.platforms.platform.ExecutionParameters`) Class holding the execution options.
-=======
             options (:class:`qibolab.platforms.platform.ExecutionParameters`): Object holding the execution options.
->>>>>>> 492f0685
             **kwargs: May need them for something
         Returns:
             Readout results acquired by after execution.
@@ -66,11 +58,7 @@
 
         Args:
             sequence (:class:`qibolab.pulses.PulseSequence`): Pulse sequence to execute.
-<<<<<<< HEAD
-            options (:class:`qibolab.platforms.platform.ExecutionParameters`) Class holding the execution options.
-=======
             options (:class:`qibolab.platforms.platform.ExecutionParameters`): Object holding the execution options.
->>>>>>> 492f0685
             *sweepers (:class:`qibolab.sweeper.Sweeper`): Sweeper objects that specify which
                 parameters are being sweeped.
             **kwargs: May need them for something
