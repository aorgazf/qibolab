--- conflicted
+++ resolved
@@ -1,10 +1,4 @@
-<<<<<<< HEAD
-from dataclasses import dataclass, replace
-from enum import Enum, auto
-from typing import Optional
-=======
 from dataclasses import replace
->>>>>>> 328a7f6e
 
 from qibo.config import raise_error
 
