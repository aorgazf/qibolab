import itertools

from qibolab.channels import Channel, ChannelMap
from qibolab.instruments.dummy import DummyInstrument
from qibolab.instruments.oscillator import LocalOscillator
from qibolab.platform import Platform
from qibolab.serialize import load_couplers, load_qubits, load_settings, register_gates

NAME = "dummy"
RUNCARD = {
    "nqubits": 5,
    "description": "Dummy2 5-qubits + couplers on star topology platform.",
    "qubits": [
        0,
        1,
        2,
        3,
        4,
    ],
    "couplers": [
        0,
        1,
        3,
        4,
    ],
    "settings": {"sampling_rate": 1000000000, "relaxation_time": 0, "nshots": 1024},
    "topology": [[0, 2], [1, 2], [2, 3], [2, 4]],
    "native_gates": {
        "single_qubit": {
            0: {
                "RX": {
                    "duration": 40,
                    "amplitude": 0.1,
                    "frequency": 4.0e9,
                    "shape": "Gaussian(5)",
                    "type": "qd",
                    "start": 0,
                    "phase": 0,
                },
                "MZ": {
                    "duration": 2000,
                    "amplitude": 0.1,
                    "frequency": 5.2e9,
                    "shape": "Rectangular()",
                    "type": "ro",
                    "start": 0,
                    "phase": 0,
                },
            },
            1: {
                "RX": {
                    "duration": 40,
                    "amplitude": 0.3,
                    "frequency": 4.2e9,
                    "shape": "Drag(5, -0.02)",
                    "type": "qd",
                    "start": 0,
                    "phase": 0,
                },
                "MZ": {
                    "duration": 2000,
                    "amplitude": 0.1,
                    "frequency": 4.9e9,
                    "shape": "Rectangular()",
                    "type": "ro",
                    "start": 0,
                    "phase": 0,
                },
            },
            2: {
                "RX": {
                    "duration": 40,
                    "amplitude": 0.3,
                    "frequency": 4.5e9,
                    "shape": "Drag(5, -0.02)",
                    "type": "qd",
                    "start": 0,
                    "phase": 0,
                },
                "MZ": {
                    "duration": 2000,
                    "amplitude": 0.1,
                    "frequency": 6.1e9,
                    "shape": "Rectangular()",
                    "type": "ro",
                    "start": 0,
                    "phase": 0,
                },
            },
            3: {
                "RX": {
                    "duration": 40,
                    "amplitude": 0.3,
                    "frequency": 4.15e9,
                    "shape": "Drag(5, -0.02)",
                    "type": "qd",
                    "start": 0,
                    "phase": 0,
                },
                "MZ": {
                    "duration": 2000,
                    "amplitude": 0.1,
                    "frequency": 5.8e9,
                    "shape": "Rectangular()",
                    "type": "ro",
                    "start": 0,
                    "phase": 0,
                },
            },
            4: {
                "RX": {
                    "duration": 40,
                    "amplitude": 0.3,
                    "frequency": 4155663000,
                    "shape": "Drag(5, -0.02)",
                    "type": "qd",
                    "start": 0,
                    "phase": 0,
                },
                "MZ": {
                    "duration": 2000,
                    "amplitude": 0.1,
                    "frequency": 5.5e9,
                    "shape": "Rectangular()",
                    "type": "ro",
                    "start": 0,
                    "phase": 0,
                },
            },
        },
        "two_qubit": {
            "0-2": {
                "CZ": [
                    {
                        "duration": 30,
                        "amplitude": 0.05,
                        "shape": "Rectangular()",
                        "qubit": 2,
                        "relative_start": 0,
                        "type": "qf",
                    },
                    {"type": "virtual_z", "phase": 0.0, "qubit": 0},
                    {"type": "virtual_z", "phase": 0.0, "qubit": 2},
                    {
                        "type": "coupler",
                        "duration": 40,
                        "amplitude": 0.1,
                        "shape": "Rectangular()",
                        "coupler": 0,
                        "relative_start": 0,
                    },
                ]
            },
            "1-2": {
                "CZ": [
                    {
                        "duration": 30,
                        "amplitude": 0.05,
                        "shape": "Rectangular()",
                        "qubit": 2,
                        "relative_start": 0,
                        "type": "qf",
                    },
                    {"type": "virtual_z", "phase": 0.0, "qubit": 1},
                    {"type": "virtual_z", "phase": 0.0, "qubit": 2},
                    {
                        "type": "coupler",
                        "duration": 40,
                        "amplitude": 0.1,
                        "shape": "Rectangular()",
                        "coupler": 1,
                        "relative_start": 0,
                    },
                ]
            },
            "3-2": {
                "CZ": [
                    {
                        "duration": 30,
                        "amplitude": 0.05,
                        "shape": "Rectangular()",
                        "qubit": 2,
                        "relative_start": 0,
                        "type": "qf",
                    },
                    {"type": "virtual_z", "phase": 0.0, "qubit": 3},
                    {"type": "virtual_z", "phase": 0.0, "qubit": 2},
                    {
                        "type": "coupler",
                        "duration": 40,
                        "amplitude": 0.1,
                        "shape": "Rectangular()",
                        "coupler": 3,
                        "relative_start": 0,
                    },
                ]
            },
            "4-2": {
                "CZ": [
                    {
                        "duration": 30,
                        "amplitude": 0.05,
                        "shape": "Rectangular()",
                        "qubit": 2,
                        "relative_start": 0,
                        "type": "qf",
                    },
                    {"type": "virtual_z", "phase": 0.0, "qubit": 4},
                    {"type": "virtual_z", "phase": 0.0, "qubit": 2},
                    {
                        "type": "coupler",
                        "duration": 40,
                        "amplitude": 0.1,
                        "shape": "Rectangular()",
                        "coupler": 4,
                        "relative_start": 0,
                    },
                ]
            },
        },
    },
    "characterization": {
        "single_qubit": {
            0: {
                "readout_frequency": 5.2e9,
                "drive_frequency": 4.0e9,
                "T1": 0.0,
                "T2": 0.0,
                "sweetspot": 0.0,
                "mean_gnd_states": (0 + 1j),
                "mean_exc_states": (1 + 0j),
                "threshold": 0.0,
                "iq_angle": 0.0,
            },
            1: {
                "readout_frequency": 4.9e9,
                "drive_frequency": 4.2e9,
                "T1": 0.0,
                "T2": 0.0,
                "sweetspot": 0.0,
                "mean_gnd_states": (0.25 + 0j),
                "mean_exc_states": (0 + 0.25j),
                "threshold": 0.0,
                "iq_angle": 0.0,
            },
            2: {
                "readout_frequency": 6.1e9,
                "drive_frequency": 4.5e9,
                "T1": 0.0,
                "T2": 0.0,
                "sweetspot": 0.0,
                "mean_gnd_states": (0.5 + 0j),
                "mean_exc_states": (0 + 0.5j),
                "threshold": 0.0,
                "iq_angle": 0.0,
            },
            3: {
                "readout_frequency": 5.8e9,
                "drive_frequency": 4.15e9,
                "T1": 0.0,
                "T2": 0.0,
                "sweetspot": 0.0,
                "mean_gnd_states": (0.75 + 0j),
                "mean_exc_states": (0 + 0.75j),
                "threshold": 0.0,
                "iq_angle": 0.0,
            },
            4: {
                "readout_frequency": 5.5e9,
                "drive_frequency": 4.1e9,
                "T1": 0.0,
                "T2": 0.0,
                "sweetspot": 0.0,
                "mean_gnd_states": (1 + 0j),
                "mean_exc_states": (0 + 1j),
                "threshold": 0.0,
                "iq_angle": 0.0,
            },
        },
        "coupler": {
            0: {"sweetspot": 0.0},
            1: {"sweetspot": 0.0},
            3: {"sweetspot": 0.0},
            4: {"sweetspot": 0.0},
        },
    },
}


def create_dummy():
    """Create a dummy platform using the dummy instrument."""
    # Create dummy controller
    instrument = DummyInstrument(NAME, 0)
<<<<<<< HEAD
=======

    # Create local oscillator
    twpa_pump = LocalOscillator(name="twpa_pump", address=0)
    twpa_pump.frequency = 1e9
    twpa_pump.power = 10

>>>>>>> 20c61f7b
    # Create channel objects
    nqubits = RUNCARD["nqubits"]
    channels = ChannelMap()
    channels |= Channel("readout", port=instrument["readout"])
    channels |= (Channel(f"drive-{i}", port=instrument[f"drive-{i}"]) for i in range(nqubits))
    channels |= (Channel(f"flux-{i}", port=instrument[f"flux-{i}"]) for i in range(nqubits))
<<<<<<< HEAD
    # FIXME: Issues with the names if they are strings maybe
    channels |= (
        Channel(f"flux_coupler-{c}", port=instrument[f"flux_coupler-{c}"])
        for c in itertools.chain(range(0, 2), range(3, 5))
    )
=======
    channels |= Channel("twpa", port=None)
>>>>>>> 20c61f7b
    channels["readout"].attenuation = 0
    channels["twpa"].local_oscillator = twpa_pump

    qubits, pairs = load_qubits(RUNCARD)
    couplers = load_couplers(RUNCARD)
    settings = load_settings(RUNCARD)

    # map channels to qubits
    for q, qubit in qubits.items():
        qubit.readout = channels["readout"]
        qubit.drive = channels[f"drive-{q}"]
        qubit.flux = channels[f"flux-{q}"]
        qubit.twpa = channels["twpa"]

<<<<<<< HEAD
    # map channels to couplers
    for c, coupler in couplers.items():
        coupler.flux = channels[f"flux_coupler-{c}"]

    # FIXME: Call couplers by its name
    # assign couplers to qubits
    for c in itertools.chain(range(0, 2), range(3, 5)):
        qubits[c].flux_coupler[c] = couplers[c].name
        qubits[2].flux_coupler[c] = couplers[c].name

    # FIXME: Call couplers by its name
    # assign qubits to couplers
    for c in itertools.chain(range(0, 2), range(3, 5)):
        couplers[c].qubits = [qubits[c].name]
        couplers[c].qubits.append(qubits[2].name)

    qubits, pairs = register_gates(RUNCARD, qubits, pairs, couplers)

    instruments = {instrument.name: instrument}
=======
    instruments = {instrument.name: instrument, twpa_pump.name: twpa_pump}
>>>>>>> 20c61f7b
    instrument.sampling_rate = settings.sampling_rate * 1e-9

    return Platform(NAME, qubits, pairs, instruments, settings, resonator_type="2D", couplers=couplers)<|MERGE_RESOLUTION|>--- conflicted
+++ resolved
@@ -291,30 +291,24 @@
     """Create a dummy platform using the dummy instrument."""
     # Create dummy controller
     instrument = DummyInstrument(NAME, 0)
-<<<<<<< HEAD
-=======
 
     # Create local oscillator
     twpa_pump = LocalOscillator(name="twpa_pump", address=0)
     twpa_pump.frequency = 1e9
     twpa_pump.power = 10
 
->>>>>>> 20c61f7b
     # Create channel objects
     nqubits = RUNCARD["nqubits"]
     channels = ChannelMap()
     channels |= Channel("readout", port=instrument["readout"])
     channels |= (Channel(f"drive-{i}", port=instrument[f"drive-{i}"]) for i in range(nqubits))
     channels |= (Channel(f"flux-{i}", port=instrument[f"flux-{i}"]) for i in range(nqubits))
-<<<<<<< HEAD
+    channels |= Channel("twpa", port=None)
     # FIXME: Issues with the names if they are strings maybe
     channels |= (
         Channel(f"flux_coupler-{c}", port=instrument[f"flux_coupler-{c}"])
         for c in itertools.chain(range(0, 2), range(3, 5))
     )
-=======
-    channels |= Channel("twpa", port=None)
->>>>>>> 20c61f7b
     channels["readout"].attenuation = 0
     channels["twpa"].local_oscillator = twpa_pump
 
@@ -329,7 +323,6 @@
         qubit.flux = channels[f"flux-{q}"]
         qubit.twpa = channels["twpa"]
 
-<<<<<<< HEAD
     # map channels to couplers
     for c, coupler in couplers.items():
         coupler.flux = channels[f"flux_coupler-{c}"]
@@ -348,10 +341,7 @@
 
     qubits, pairs = register_gates(RUNCARD, qubits, pairs, couplers)
 
-    instruments = {instrument.name: instrument}
-=======
     instruments = {instrument.name: instrument, twpa_pump.name: twpa_pump}
->>>>>>> 20c61f7b
     instrument.sampling_rate = settings.sampling_rate * 1e-9
 
     return Platform(NAME, qubits, pairs, instruments, settings, resonator_type="2D", couplers=couplers)