--- conflicted
+++ resolved
@@ -358,15 +358,6 @@
         qubits[f"c{c}"].flux_coupler = [qubits[c]]
         qubits[f"c{c}"].flux_coupler.append(qubits[2])
 
-<<<<<<< HEAD
-    import yaml
-
-    yaml.dump(qubits, open("qubits.yaml", "w"))
-
-    # More power for my qubits
-    platform.qubits[3].drive.power_range = 10
-=======
->>>>>>> b4bb3cd0
     return platform
 
 
