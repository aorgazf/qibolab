import itertools

import yaml
from qibo.config import raise_error

from qibolab.designs import Channel, ChannelMap, InstrumentDesign
from qibolab.platforms.platform import DesignPlatform


def create_dummy(runcard):
    """Create a dummy platform using the dummy instrument.
    Useful for testing.
    """
    from qibolab.instruments.dummy import DummyInstrument

    # Create channel objects
    channels = ChannelMap()
    channels |= ChannelMap.from_names("readout", "drive")
    channels |= ChannelMap.from_names(*(f"flux-{i}" for i in range(6)))

    # Create dummy controller
    instrument = DummyInstrument("dummy", 0)
    # Create design
    design = InstrumentDesign([instrument], channels)
    # Create platform
    platform = DesignPlatform("dummy", design, runcard)

    # map channels to qubits
    for qubit in platform.qubits:
        platform.qubits[qubit].readout = channels["readout"]
        platform.qubits[qubit].drive = channels["drive"]
        platform.qubits[qubit].flux = channels[f"flux-{qubit}"]
        channels[f"flux-{qubit}"].qubit = platform.qubits[qubit]
        channels["readout"].attenuation = 0

    return platform


def create_tii_qw5q_gold(runcard, simulation_duration=None, address=None, cloud=False):
    """Create platform using Quantum Machines (QM) OPXs and Rohde Schwarz local oscillators.
    IPs and other instrument related parameters are hardcoded in ``__init__`` and ``setup``.
    Args:
        runcard (str): Path to the runcard file.
        simulation_duration (int): Duration for the simulation in ns.
            If given the compiler simulator will be used instead of the actual hardware.
            Default is ``None`` which falls back to the hardware.
        address (str): Address and port for the QM OPX cluster.
            If ``None`` it will attempt to connect to TII instruments.
        cloud (bool): See :class:`qibolab.instruments.qmsim.QMSim` for details.
            Relevant only when ``simulation_duration`` is given.
    """
    # Create channel objects
    channels = ChannelMap()
    # readout
    channels |= ChannelMap.from_names("L3-25_a", "L3-25_b")
    # feedback
    channels |= ChannelMap.from_names("L2-5_a", "L2-5_b")
    # drive
    channels |= ChannelMap.from_names(*(f"L3-{i}" for i in range(11, 16)))
    # flux
    channels |= ChannelMap.from_names(*(f"L4-{i}" for i in range(1, 6)))
    # TWPA
    channels |= ChannelMap.from_names("L4-26")

    # Map controllers to qubit channels (HARDCODED)
    # readout
    channels["L3-25_a"].ports = [("con1", 10), ("con1", 9)]
    channels["L3-25_b"].ports = [("con2", 10), ("con2", 9)]
    # feedback
    channels["L2-5_a"].ports = [("con1", 2), ("con1", 1)]
    channels["L2-5_b"].ports = [("con2", 2), ("con2", 1)]
    # drive
    for i in range(1, 5):
        channels[f"L3-1{i}"].ports = [("con1", 2 * i), ("con1", 2 * i - 1)]
    channels["L3-15"].ports = [("con3", 2), ("con3", 1)]
    # flux
    for i in range(1, 6):
        channels[f"L4-{i}"].ports = [("con2", i)]

    # Instantiate QM OPX instruments
    if simulation_duration is None:
        from qibolab.instruments.qm import QMOPX
        from qibolab.instruments.rohde_schwarz import SGS100A as LocalOscillator

        controller = QMOPX("qmopx", "192.168.0.1:80")

    else:
        from qibolab.instruments.dummy_oscillator import (
            DummyLocalOscillator as LocalOscillator,
        )
        from qibolab.instruments.qmsim import QMSim

        if address is None:
            # connect to TII instruments for simulation
            address = "192.168.0.1:80"

        controller = QMSim("qmopx", address, simulation_duration, cloud)

    # set time of flight for readout integration (HARDCODED)
    controller.time_of_flight = 280

    # Instantiate local oscillators (HARDCODED)
    local_oscillators = [
        LocalOscillator("lo_readout_a", "192.168.0.39"),
        LocalOscillator("lo_readout_b", "192.168.0.31"),
        LocalOscillator("lo_drive_low", "192.168.0.32"),
        LocalOscillator("lo_drive_mid", "192.168.0.33"),
        LocalOscillator("lo_drive_high", "192.168.0.34"),
        LocalOscillator("twpa_a", "192.168.0.35"),
    ]
    # Set LO parameters
    local_oscillators[0].frequency = 7_300_000_000
    local_oscillators[1].frequency = 7_900_000_000
    local_oscillators[2].frequency = 4_700_000_000
    local_oscillators[3].frequency = 5_600_000_000
    local_oscillators[4].frequency = 6_500_000_000
    local_oscillators[0].power = 18.0
    local_oscillators[1].power = 15.0
    for i in range(2, 5):
        local_oscillators[i].power = 16.0
    # Set TWPA parameters
    local_oscillators[5].frequency = 6_511_000_000
    local_oscillators[5].power = 4.5
    # Map LOs to channels
    channels["L3-25_a"].local_oscillator = local_oscillators[0]
    channels["L3-25_b"].local_oscillator = local_oscillators[1]
    channels["L3-15"].local_oscillator = local_oscillators[2]
    channels["L3-11"].local_oscillator = local_oscillators[2]
    channels["L3-12"].local_oscillator = local_oscillators[3]
    channels["L3-13"].local_oscillator = local_oscillators[4]
    channels["L3-14"].local_oscillator = local_oscillators[4]
    channels["L4-26"].local_oscillator = local_oscillators[5]

    instruments = [controller] + local_oscillators
    design = InstrumentDesign(instruments, channels)
    platform = DesignPlatform("qw5q_gold", design, runcard)

    # assign channels to qubits
    qubits = platform.qubits
    for q in [0, 1, 5]:
        qubits[q].readout = channels["L3-25_a"]
        qubits[q].feedback = channels["L2-5_a"]
    for q in [2, 3, 4]:
        qubits[q].readout = channels["L3-25_b"]
        qubits[q].feedback = channels["L2-5_b"]

    qubits[0].drive = channels["L3-15"]
    qubits[0].flux = channels["L4-5"]
    channels["L4-5"].qubit = qubits[0]
    for q in range(1, 5):
        qubits[q].drive = channels[f"L3-{10 + q}"]
        qubits[q].flux = channels[f"L4-{q}"]
        channels[f"L4-{q}"].qubit = qubits[q]
    # set maximum allowed bias values to protect amplifier
    # relevant only for qubits where an amplifier is used
    for q in range(5):
        platform.qubits[q].flux.max_bias = 0.2

    return platform


def create_tii_IQM5q(runcard, descriptor=None):
    """Create platform using Zurich Instrumetns (Zh) SHFQC, HDAWGs and PQSC.

    Instrument related parameters are hardcoded in ``__init__`` and ``setup``.

    Args:
        runcard (str): Path to the runcard file.
        descriptor (str): Instrument setup descriptor.
            If ``None`` it will attempt to connect to TII whole Zurich instruments setup.
    """
    # Create channel objects
    channels = ChannelMap()
    # readout
    channels |= ChannelMap.from_names("L3-31")
    # feedback
    channels |= ChannelMap.from_names("L2-7")
    # drive
    channels |= ChannelMap.from_names(*(f"L4-{i}" for i in range(15, 20)))
    # flux qubits
    channels |= ChannelMap.from_names(*(f"L4-{i}" for i in range(6, 11)))
    # flux couplers
    channels |= ChannelMap.from_names(*(f"L4-{i}" for i in range(11, 15)))

    # Map controllers to qubit channels
    # feedback
    channels["L3-31"].ports = [("device_shfqc", "[QACHANNELS/0/INPUT]")]
    channels["L3-31"].power_range = 10
    # readout
    channels["L2-7"].ports = [("device_shfqc", "[QACHANNELS/0/OUTPUT]")]
    channels["L2-7"].power_range = -25  # -5 for punchout
    # drive
    for i in range(5, 10):
        channels[f"L4-1{i}"].ports = [("device_shfqc", f"SGCHANNELS/{i-5}/OUTPUT")]
        channels[f"L4-1{i}"].power_range = -10

    # flux qubits (CAREFUL WITH THIS !!!)
    for i in range(6, 11):
        channels[f"L4-{i}"].ports = [("device_hdawg", f"SIGOUTS/{i-6}")]
        channels[f"L4-{i}"].power_range = 0

    # flux couplers (CAREFUL WITH THIS !!!)
    for i in range(11, 14):
        channels[f"L4-{i}"].ports = [("device_hdawg", f"SIGOUTS/{i-11+5}")]
        channels[f"L4-{i}"].power_range = 0

    channels[f"L4-14"].ports = [("device_hdawg2", f"SIGOUTS/0")]
    channels["L4-14"].power_range = 0

    # Instantiate Zh set of instruments[They work as one]
    from qibolab.instruments.dummy_oscillator import (
        DummyLocalOscillator as LocalOscillator,
    )
    from qibolab.instruments.zhinst import Zurich

    if descriptor is None:
        instruments = {
            "SHFQC": [{"address": "DEV12146", "uid": "device_shfqc"}],
            "HDAWG": [{"address": "DEV8660", "uid": "device_hdawg"}, {"address": "DEV8673", "uid": "device_hdawg2"}],
            "PQSC": [{"address": "DEV10055", "uid": "device_pqsc"}],
        }

        shfqc = []
        for i in range(5):
            shfqc.append({"iq_signal": f"q{i}/drive_line", "ports": f"SGCHANNELS/{i}/OUTPUT"})
            shfqc.append({"iq_signal": f"q{i}/measure_line", "ports": ["QACHANNELS/0/OUTPUT"]})
            shfqc.append({"acquire_signal": f"q{i}/acquire_line", "ports": ["QACHANNELS/0/INPUT"]})

        hdawg = []
        for i in range(5):
            hdawg.append({"rf_signal": f"q{i}/flux_line", "ports": f"SIGOUTS/{i}"})
        for c, i in zip(itertools.chain(range(0, 2), range(3, 4)), range(5, 8)):
            hdawg.append({"rf_signal": f"qc{c}/flux_line", "ports": f"SIGOUTS/{i}"})

        hdawg2 = [{"rf_signal": "qc4/flux_line", "ports": f"SIGOUTS/0"}]

        pqsc = [
            "internal_clock_signal",
            {"to": "device_hdawg2", "port": "ZSYNCS/4"},
            {"to": "device_hdawg", "port": "ZSYNCS/2"},
            {"to": "device_shfqc", "port": "ZSYNCS/0"},
        ]

        connections = {
            "device_shfqc": shfqc,
            "device_hdawg": hdawg,
            "device_hdawg2": hdawg2,
            "device_pqsc": pqsc,
        }

        descriptor = {
            "instruments": instruments,
            "connections": connections,
        }

        descriptor_yaml = yaml.dump(descriptor, sort_keys=False)

    controller = Zurich("EL_ZURO", descriptor_yaml, use_emulation=False)

    # set time of flight for readout integration (HARDCODED)
    controller.time_of_flight = 280
    controller.smearing = 100

    # Instantiate local oscillators
    local_oscillators = [LocalOscillator(f"lo_{kind}", None) for kind in ["readout"] + [f"drive_{n}" for n in range(4)]]

    # Set Dummy LO parameters (Map only the two by two oscillators)
<<<<<<< HEAD
    local_oscillators[0].frequency = 5_500_000_000  # 5_500_000
    local_oscillators[1].frequency = 4_000_000_000  # For SG1 and SG2
    local_oscillators[2].frequency = 4_000_000_000  # For SG3 and SG4
    local_oscillators[3].frequency = 4_000_000_000  # 4_200_000_000  # For SG5 and SG6
=======
    local_oscillators[0].frequency = 5_500_000_000  # For SG0 (Readout)
    local_oscillators[1].frequency = 4_200_000_000  # For SG1 and SG2 (Drive)
    local_oscillators[2].frequency = 4_600_000_000  # For SG3 and SG4 (Drive)
    local_oscillators[3].frequency = 4_800_000_000  # For SG5 and SG6 (Drive)
>>>>>>> a003e756

    # Map LOs to channels
    ch_to_lo = {"L2-7": 0, "L4-15": 1, "L4-16": 1, "L4-17": 2, "L4-18": 2, "L4-19": 3}
    for ch, lo in ch_to_lo.items():
        channels[ch].local_oscillator = local_oscillators[lo]

    instruments = [controller] + local_oscillators
    design = InstrumentDesign(instruments, channels)
    platform = DesignPlatform("IQM5q", design, runcard)
    platform.resonator_type = "2D"

    # assign channels to qubits and sweetspots(operating points)
    qubits = platform.qubits
    for q in range(0, 5):
        qubits[q].feedback = channels["L3-31"]
        qubits[q].readout = channels["L2-7"]

    for q in range(0, 5):
        qubits[q].drive = channels[f"L4-{15 + q}"]
        qubits[q].flux = channels[f"L4-{6 + q}"]
        channels[f"L4-{6 + q}"].qubit = qubits[q]

    # assign channels to couplers and sweetspots(operating points)
    for c in range(0, 2):
        qubits[f"c{c}"].flux = channels[f"L4-{11 + c}"]
        channels[f"L4-{11 + c}"].qubit = qubits[f"c{c}"]
    for c in range(3, 5):
        qubits[f"c{c}"].flux = channels[f"L4-{10 + c}"]
        channels[f"L4-{10 + c}"].qubit = qubits[f"c{c}"]

    # assign qubits to couplers
    for c in itertools.chain(range(0, 2), range(3, 5)):
        qubits[f"c{c}"].flux_coupler = [qubits[c]]
        qubits[f"c{c}"].flux_coupler.append(qubits[2])

    platform.qubits[3].drive.power_range = 10
    return platform


def create_tii_rfsoc4x2(runcard, address=None):
    """Create platform using QICK project on the RFSoC4x2 board
    IPs and other instrument related parameters are hardcoded in ``__init__`` and ``setup``.
    Args:
        runcard (str): Path to the runcard file.
        address (str): Address and port for the QICK board.
            If ``None`` it will attempt to connect to TII instruments.
    """
    from qibolab.instruments.rfsoc import TII_RFSOC4x2
    from qibolab.instruments.rohde_schwarz import SGS100A as LocalOscillator

    # Create channel objects
    channels = ChannelMap()
    channels |= ChannelMap.from_names("L3-18_ro")  # readout (DAC)
    channels |= ChannelMap.from_names("L2-RO")  # feedback (readout DAC)
    channels |= ChannelMap.from_names("L3-18_qd")  # drive

    # Map controllers to qubit channels (HARDCODED)
    channels["L3-18_ro"].ports = [("o0", 0)]  # readout
    channels["L2-RO"].ports = [("i0", 0)]  # feedback
    channels["L3-18_qd"].ports = [("o1", 1)]  # drive

    local_oscillators = [
        LocalOscillator("twpa_a", "192.168.0.32"),
    ]
    local_oscillators[0].frequency = 6_200_000_000
    local_oscillators[0].power = -1

    # Instantiate QICK instruments
    if address is None:
        address = "192.168.0.72:6000"
    controller = TII_RFSOC4x2("tii_rfsoc4x2", address)
    design = InstrumentDesign([controller] + local_oscillators, channels)

    platform = DesignPlatform("tii_rfsoc4x2", design, runcard)

    # assign channels to qubits
    qubits = platform.qubits
    qubits[0].readout = channels["L3-18_ro"]
    qubits[0].feedback = channels["L2-RO"]
    qubits[0].drive = channels["L3-18_qd"]  # Create channel objects

    return platform


def Platform(name, runcard=None, design=None):
    """Platform for controlling quantum devices.
    Args:
        name (str): name of the platform. Options are 'tiiq', 'qili' and 'icarusq'.
        runcard (str): path to the yaml file containing the platform setup.
        design (:class:`qibolab.designs.abstract.AbstractInstrumentDesign`): Instrument
            design to use for the platform.
    Returns:
        The plaform class.
    """
    if not runcard:
        from os.path import exists

        from qibolab.paths import qibolab_folder

        runcard = qibolab_folder / "runcards" / f"{name}.yml"
        if not exists(runcard):
            raise_error(RuntimeError, f"Runcard {name} does not exist.")

    if name == "tii1q" or name == "tii5q" or name == "qili" or name == "zhinst":
        from qibolab.platforms.multiqubit import MultiqubitPlatform as Device
    if name == "dummy":
        return create_dummy(runcard)
    elif name == "icarusq":
        from qibolab.platforms.icplatform import ICPlatform as Device
    elif name == "qw5q_gold":
        return create_tii_qw5q_gold(runcard)
    elif name == "iqm5q":
        return create_tii_IQM5q(runcard)
    elif name == "tii1q_b1":
        return create_tii_rfsoc4x2(runcard)
    else:
        from qibolab.platforms.multiqubit import MultiqubitPlatform as Device

    return Device(name, runcard)<|MERGE_RESOLUTION|>--- conflicted
+++ resolved
@@ -265,17 +265,10 @@
     local_oscillators = [LocalOscillator(f"lo_{kind}", None) for kind in ["readout"] + [f"drive_{n}" for n in range(4)]]
 
     # Set Dummy LO parameters (Map only the two by two oscillators)
-<<<<<<< HEAD
     local_oscillators[0].frequency = 5_500_000_000  # 5_500_000
     local_oscillators[1].frequency = 4_000_000_000  # For SG1 and SG2
     local_oscillators[2].frequency = 4_000_000_000  # For SG3 and SG4
     local_oscillators[3].frequency = 4_000_000_000  # 4_200_000_000  # For SG5 and SG6
-=======
-    local_oscillators[0].frequency = 5_500_000_000  # For SG0 (Readout)
-    local_oscillators[1].frequency = 4_200_000_000  # For SG1 and SG2 (Drive)
-    local_oscillators[2].frequency = 4_600_000_000  # For SG3 and SG4 (Drive)
-    local_oscillators[3].frequency = 4_800_000_000  # For SG5 and SG6 (Drive)
->>>>>>> a003e756
 
     # Map LOs to channels
     ch_to_lo = {"L2-7": 0, "L4-15": 1, "L4-16": 1, "L4-17": 2, "L4-18": 2, "L4-19": 3}
