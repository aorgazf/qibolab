--- conflicted
+++ resolved
@@ -180,13 +180,7 @@
     # flux qubits
     channels |= (f"L4-{i}" for i in range(6, 11))
     # flux couplers
-<<<<<<< HEAD
-    channels |= (f"L4-{i}" for i in range(11, 15))
-    # TWPA
-    # channels |= ChannelMap.from_names("L3-10")
-=======
     channels |= ChannelMap.from_names(*(f"L4-{i}" for i in range(11, 15)))
->>>>>>> 3ea68dc5
 
     # Map controllers to qubit channels
     # feedback
