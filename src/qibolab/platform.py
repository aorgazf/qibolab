"""A platform for executing quantum algorithms."""

<<<<<<< HEAD
import math
import re
from collections import defaultdict
=======
>>>>>>> 5ca4e7a2
from dataclasses import dataclass, field, replace
from typing import Dict, List, Optional

import networkx as nx
from more_itertools import chunked
from qibo.config import log, raise_error

from qibolab.execution_parameters import ExecutionParameters
from qibolab.instruments.abstract import Controller, Instrument, InstrumentId
from qibolab.native import NativeType
from qibolab.pulses import PulseSequence, ReadoutPulse
from qibolab.qubits import Qubit, QubitId, QubitPair, QubitPairId
from qibolab.sweeper import Sweeper

InstrumentMap = Dict[InstrumentId, Instrument]
QubitMap = Dict[QubitId, Qubit]
QubitPairMap = Dict[QubitPairId, QubitPair]


def unroll_sequences(sequences: List[PulseSequence], relaxation_time: int) -> PulseSequence:
    """Unrolls a list of pulse sequences to a single pulse sequence with multiple measurements.

    Args:
        sequences (list): List of pulse sequences to unroll.
        relaxation_time (int): Time in ns to wait for the qubit to relax between
            playing different sequences.

    Returns:
        total_sequence (:class:`qibolab.pulses.PulseSequence`): Unrolled pulse sequence containing
            multiple measurements.
        readout_map (dict): Map from original readout pulse serials to the unrolled readout pulse
            serials. Required to construct the results dictionary that is returned after execution.
    """
    total_sequence = PulseSequence()
    readout_map = defaultdict(list)
    start = 0
    for sequence in sequences:
        for pulse in sequence:
            new_pulse = pulse.copy()
            new_pulse.start += start
            total_sequence.add(new_pulse)
            if isinstance(pulse, ReadoutPulse):
                readout_map[pulse.serial].append(new_pulse.serial)
        start = total_sequence.finish + relaxation_time
    return total_sequence, readout_map


@dataclass
class Settings:
    """Default execution settings read from the runcard."""

    nshots: int = 1024
    """Default number of repetitions when executing a pulse sequence."""
    sampling_rate: int = int(1e9)
    """Number of waveform samples supported by the instruments per second."""
    relaxation_time: int = int(1e5)
    """Time in ns to wait for the qubit to relax to its ground state between shots."""

    def apply(self, options: ExecutionParameters):
        """Use default values for missing execution options."""
        if options.nshots is None:
            options = replace(options, nshots=self.nshots)

        if options.relaxation_time is None:
            options = replace(options, relaxation_time=self.relaxation_time)

        return options


@dataclass
class Platform:
    """Platform for controlling quantum devices."""

    name: str
    """Name of the platform."""
    qubits: QubitMap
    """Dictionary mapping qubit names to :class:`qibolab.qubits.Qubit` objects."""
    pairs: QubitPairMap
    """Dictionary mapping sorted tuples of qubit names to :class:`qibolab.qubits.QubitPair` objects."""
    instruments: InstrumentMap
    """Dictionary mapping instrument names to :class:`qibolab.instruments.abstract.Instrument` objects."""

    settings: Settings = field(default_factory=Settings)
    """Container with default execution settings."""
    resonator_type: Optional[str] = None
    """Type of resonator (2D or 3D) in the used QPU.
    Default is 3D for single-qubit chips and 2D for multi-qubit.
    """

    is_connected: bool = False
    """Flag for whether we are connected to the physical instruments."""
    two_qubit_native_types: NativeType = field(default_factory=lambda: NativeType(0))
    """Types of two qubit native gates. Used by the transpiler."""
    topology: nx.Graph = field(default_factory=nx.Graph)
    """Graph representing the qubit connectivity in the quantum chip."""

    def __post_init__(self):
        log.info("Loading platform %s", self.name)
        if self.resonator_type is None:
            self.resonator_type = "3D" if self.nqubits == 1 else "2D"

        for pair in self.pairs.values():
            self.two_qubit_native_types |= pair.native_gates.types
        if self.two_qubit_native_types is NativeType(0):
            # dummy value to avoid transpiler failure for single qubit devices
            self.two_qubit_native_types = NativeType.CZ

        self.topology.add_nodes_from(self.qubits.keys())
        self.topology.add_edges_from([(pair.qubit1.name, pair.qubit2.name) for pair in self.pairs.values()])

    def __str__(self):
        return self.name

    @property
    def nqubits(self) -> int:
        """Total number of usable qubits in the QPU.."""
        # TODO: Seperate couplers from qubits (PR #508)
        return len([qubit for qubit in self.qubits if not (isinstance(qubit, str) and "c" in qubit)])

    def connect(self):
        """Connect to all instruments."""
        if not self.is_connected:
            for instrument in self.instruments.values():
                try:
                    log.info(f"Connecting to instrument {instrument}.")
                    instrument.connect()
                except Exception as exception:
                    raise_error(
                        RuntimeError,
                        f"Cannot establish connection to {instrument} instruments. Error captured: '{exception}'",
                    )
        self.is_connected = True

    def setup(self):
        """Prepares instruments to execute experiments.

        Sets flux port offsets to the qubit sweetspots.
        """
        for instrument in self.instruments.values():
            instrument.setup()
        for qubit in self.qubits.values():
            if qubit.flux is not None and qubit.sweetspot != 0:
                qubit.flux.offset = qubit.sweetspot

    def start(self):
        """Starts all the instruments."""
        if self.is_connected:
            for instrument in self.instruments.values():
                instrument.start()

    def stop(self):
        """Starts all the instruments."""
        if self.is_connected:
            for instrument in self.instruments.values():
                instrument.stop()

    def disconnect(self):
        """Disconnects from instruments."""
        if self.is_connected:
            for instrument in self.instruments.values():
                instrument.disconnect()
        self.is_connected = False

    def _execute(self, method, sequences, options, **kwargs):
        """Executes the sequences on the controllers"""
        result = {}
        for instrument in self.instruments.values():
            if isinstance(instrument, Controller):
                new_result = getattr(instrument, method)(self.qubits, sequences, options)
                if isinstance(new_result, dict):
                    result.update(new_result)
                elif new_result is not None:
                    # currently the result of QMSim is not a dict
                    result = new_result
        return result

    def execute_pulse_sequence(self, sequence: PulseSequence, options: ExecutionParameters, **kwargs):
        """
        Args:
            sequence (:class:`qibolab.pulses.PulseSequence`): Pulse sequences to execute.
            options (:class:`qibolab.platforms.platform.ExecutionParameters`): Object holding the execution options.
            **kwargs: May need them for something
        Returns:
            Readout results acquired by after execution.
        """
        options = self.settings.apply(options)

        time = (sequence.duration + options.relaxation_time) * options.nshots * 1e-9
        log.info(f"Minimal execution time (seq): {time}")

        return self._execute("play", sequence, options, **kwargs)

    def execute_pulse_sequences(self, sequences: List[PulseSequence], options: ExecutionParameters, **kwargs):
        """
        Args:
            sequence (List[:class:`qibolab.pulses.PulseSequence`]): Pulse sequences to execute.
            options (:class:`qibolab.platforms.platform.ExecutionParameters`): Object holding the execution options.
            **kwargs: May need them for something
        Returns:
            Readout results acquired by after execution.
        """
        options = self.settings.apply(options)

        duration = sum(seq.duration for seq in sequences)
        time = (duration + options.relaxation_time) * options.nshots * 1e-9
        log.info(f"Minimal execution time (seq): {time}")

        try:
            return self._execute("play_sequences", sequences, options, **kwargs)
        except NotImplementedError:
            # find maximum batch size supported by controller
            for instrument in self.instruments.values():
                if isinstance(instrument, Controller):
                    batch_size = instrument.UNROLLING_BATCH_SIZE

            # find readout pulses
            ro_pulses = {pulse.serial: pulse.qubit for sequence in sequences for pulse in sequence.ro_pulses}

            results = defaultdict(list)
            for batch in chunked(sequences, batch_size):
                sequence, readouts = unroll_sequences(batch, options.relaxation_time)
                result = self._execute("play", sequence, options, **kwargs)
                for serial, new_serials in readouts.items():
                    results[serial].extend(result[s] for s in new_serials)

            for serial, qubit in ro_pulses.items():
                results[qubit] = results[serial]

            return results

    def sweep(self, sequence: PulseSequence, options: ExecutionParameters, *sweepers: Sweeper):
        """Executes a pulse sequence for different values of sweeped parameters.

        Useful for performing chip characterization.

        Example:
            .. testcode::

                import numpy as np
                from qibolab.dummy import create_dummy
                from qibolab.sweeper import Sweeper, Parameter
                from qibolab.pulses import PulseSequence
                from qibolab.execution_parameters import ExecutionParameters


                platform = create_dummy()
                sequence = PulseSequence()
                parameter = Parameter.frequency
                pulse = platform.create_qubit_readout_pulse(qubit=0, start=0)
                sequence.add(pulse)
                parameter_range = np.random.randint(10, size=10)
                sweeper = Sweeper(parameter, parameter_range, [pulse])
                platform.sweep(sequence, ExecutionParameters(), sweeper)

        Returns:
            Readout results acquired by after execution.
        """
        if options.nshots is None:
            options = replace(options, nshots=self.settings.nshots)

        if options.relaxation_time is None:
            options = replace(options, relaxation_time=self.settings.relaxation_time)

        time = (sequence.duration + options.relaxation_time) * options.nshots * 1e-9
        for sweep in sweepers:
            time *= len(sweep.values)
        log.info(f"Minimal execution time (sweep): {time}")

        result = {}
        for instrument in self.instruments.values():
            if isinstance(instrument, Controller):
                new_result = instrument.sweep(self.qubits, sequence, options, *sweepers)
                if isinstance(new_result, dict):
                    result.update(new_result)
                elif new_result is not None:
                    # currently the result of QMSim is not a dict
                    result = new_result
        return result

    def __call__(self, sequence, options):
        return self.execute_pulse_sequence(sequence, options)

    def get_qubit(self, qubit):
        """Return the name of the physical qubit corresponding to a logical qubit.

        Temporary fix for the compiler to work for platforms where the qubits
        are not named as 0, 1, 2, ...
        """
        try:
            return self.qubits[qubit].name
        except KeyError:
            return list(self.qubits.keys())[qubit]

    def create_RX90_pulse(self, qubit, start=0, relative_phase=0):
        qubit = self.get_qubit(qubit)
        return self.qubits[qubit].native_gates.RX90.pulse(start, relative_phase)

    def create_RX_pulse(self, qubit, start=0, relative_phase=0):
        qubit = self.get_qubit(qubit)
        return self.qubits[qubit].native_gates.RX.pulse(start, relative_phase)

    def create_RX12_pulse(self, qubit, start=0, relative_phase=0):
        qubit = self.get_qubit(qubit)
        return self.qubits[qubit].native_gates.RX12.pulse(start, relative_phase)

    def create_CZ_pulse_sequence(self, qubits, start=0):
        # Check in the settings if qubits[0]-qubits[1] is a key
        pair = tuple(sorted(self.get_qubit(q) for q in qubits))
        if pair not in self.pairs or self.pairs[pair].native_gates.CZ is None:
            raise_error(
                ValueError,
                f"Calibration for CZ gate between qubits {qubits[0]} and {qubits[1]} not found.",
            )
        return self.pairs[pair].native_gates.CZ.sequence(start)

    def create_MZ_pulse(self, qubit, start):
        qubit = self.get_qubit(qubit)
        return self.qubits[qubit].native_gates.MZ.pulse(start)

    def create_qubit_drive_pulse(self, qubit, start, duration, relative_phase=0):
        qubit = self.get_qubit(qubit)
        pulse = self.qubits[qubit].native_gates.RX.pulse(start, relative_phase)
        pulse.duration = duration
        return pulse

    def create_qubit_readout_pulse(self, qubit, start):
        qubit = self.get_qubit(qubit)
        return self.create_MZ_pulse(qubit, start)

    # TODO Remove RX90_drag_pulse and RX_drag_pulse, replace them with create_qubit_drive_pulse
    # TODO Add RY90 and RY pulses

    def create_RX90_drag_pulse(self, qubit, start, relative_phase=0, beta=None):
        qubit = self.get_qubit(qubit)
        pulse = self.qubits[qubit].native_gates.RX90.pulse(start, relative_phase)
        if beta is not None:
            pulse.shape = "Drag(5," + str(beta) + ")"
        return pulse

    def create_RX_drag_pulse(self, qubit, start, relative_phase=0, beta=None):
        qubit = self.get_qubit(qubit)
        pulse = self.qubits[qubit].native_gates.RX.pulse(start, relative_phase)
        if beta is not None:
            pulse.shape = "Drag(5," + str(beta) + ")"
        return pulse

    def set_lo_drive_frequency(self, qubit, freq):
        """Set frequency of the qubit drive local oscillator.

        Args:
            qubit (int): qubit whose local oscillator will be modified.
            freq (int): new value of the frequency in Hz.
        """
        self.qubits[qubit].drive.lo_frequency = freq

    def get_lo_drive_frequency(self, qubit):
        """Get frequency of the qubit drive local oscillator in Hz."""
        return self.qubits[qubit].drive.lo_frequency

    def set_lo_readout_frequency(self, qubit, freq):
        """Set frequency of the qubit drive local oscillator.

        Args:
            qubit (int): qubit whose local oscillator will be modified.
            freq (int): new value of the frequency in Hz.
        """
        self.qubits[qubit].readout.lo_frequency = freq

    def get_lo_readout_frequency(self, qubit):
        """Get frequency of the qubit readout local oscillator in Hz."""
        return self.qubits[qubit].readout.lo_frequency

    def set_lo_twpa_frequency(self, qubit, freq):
        """Set frequency of the local oscillator of the TWPA to which the qubit's feedline is connected to.

        Args:
            qubit (int): qubit whose local oscillator will be modified.
            freq (int): new value of the frequency in Hz.
        """
        self.qubits[qubit].twpa.lo_frequency = freq

    def get_lo_twpa_frequency(self, qubit):
        """Get frequency of the local oscillator of the TWPA to which the qubit's feedline is connected to in Hz."""
        return self.qubits[qubit].twpa.lo_frequency

    def set_lo_twpa_power(self, qubit, power):
        """Set power of the local oscillator of the TWPA to which the qubit's feedline is connected to.

        Args:
            qubit (int): qubit whose local oscillator will be modified.
            power (int): new value of the power in dBm.
        """
        self.qubits[qubit].twpa.lo_power = power

    def get_lo_twpa_power(self, qubit):
        """Get power of the local oscillator of the TWPA to which the qubit's feedline is connected to in dBm."""
        return self.qubits[qubit].twpa.lo_power

    def set_attenuation(self, qubit, att):
        """Set attenuation value. Usefeul for calibration routines such as punchout.

        Args:
            qubit (int): qubit whose attenuation will be modified.
            att (int): new value of the attenuation (dB).
        Returns:
            None
        """
        self.qubits[qubit].readout.attenuation = att

    def get_attenuation(self, qubit):
        """Get attenuation value. Usefeul for calibration routines such as punchout."""
        return self.qubits[qubit].readout.attenuation

    def set_gain(self, qubit, gain):
        """Set gain value. Usefeul for calibration routines such as Rabi oscillations.

        Args:
            qubit (int): qubit whose attenuation will be modified.
            gain (int): new value of the gain (dimensionless).
        Returns:
            None
        """
        raise_error(NotImplementedError, f"{self.name} does not support gain.")

    def get_gain(self, qubit):
        """Get gain value. Usefeul for calibration routines such as Rabi oscillations."""
        raise_error(NotImplementedError, f"{self.name} does not support gain.")

    def set_bias(self, qubit, bias):
        """Set bias value. Usefeul for calibration routines involving flux.

        Args:
            qubit (int): qubit whose attenuation will be modified.
            bias (int): new value of the bias (V).
        Returns:
            None
        """
        if self.qubits[qubit].flux is None:
            raise_error(NotImplementedError, f"{self.name} does not have flux.")
        self.qubits[qubit].flux.bias = bias

    def get_bias(self, qubit):
        """Get bias value. Usefeul for calibration routines involving flux."""
        return self.qubits[qubit].flux.bias<|MERGE_RESOLUTION|>--- conflicted
+++ resolved
@@ -1,11 +1,6 @@
 """A platform for executing quantum algorithms."""
 
-<<<<<<< HEAD
-import math
-import re
 from collections import defaultdict
-=======
->>>>>>> 5ca4e7a2
 from dataclasses import dataclass, field, replace
 from typing import Dict, List, Optional
 
