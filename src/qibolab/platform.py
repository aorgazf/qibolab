import networkx as nx
from qibo.config import raise_error

from qibolab.designs import Channel, ChannelMap, InstrumentDesign
from qibolab.platforms.platform import DesignPlatform


def create_dummy(runcard):
    """Create a dummy platform using the dummy instrument.
    Useful for testing.
    """
    from qibolab.instruments.dummy import DummyInstrument

    # Create channel objects
    channels = ChannelMap()
    channels |= ChannelMap.from_names("readout", "drive", "flux")

    # Create dummy controller
    instrument = DummyInstrument("dummy", 0)
    # Create design
    design = InstrumentDesign([instrument], channels)
    # Create platform
    platform = DesignPlatform("dummy", design, runcard)

    # map channels to qubits
    for qubit in platform.qubits:
        platform.qubits[qubit].readout = channels["readout"]
        platform.qubits[qubit].drive = channels["drive"]
        platform.qubits[qubit].flux = channels["flux"]

    return platform


def create_tii_qw5q_gold(runcard, simulation_duration=None, address=None, cloud=False):
    """Create platform using Quantum Machines (QM) OPXs and Rohde Schwarz local oscillators.
    IPs and other instrument related parameters are hardcoded in ``__init__`` and ``setup``.
    Args:
        runcard (str): Path to the runcard file.
        simulation_duration (int): Duration for the simulation in ns.
            If given the compiler simulator will be used instead of the actual hardware.
            Default is ``None`` which falls back to the hardware.
        address (str): Address and port for the QM OPX cluster.
            If ``None`` it will attempt to connect to TII instruments.
        cloud (bool): See :class:`qibolab.instruments.qmsim.QMSim` for details.
            Relevant only when ``simulation_duration`` is given.
    """
    # Create channel objects
    channels = ChannelMap()
    # readout
    channels |= ChannelMap.from_names("L3-25_a", "L3-25_b")
    # feedback
    channels |= ChannelMap.from_names("L2-5_a", "L2-5_b")
    # drive
    channels |= ChannelMap.from_names(*(f"L3-{i}" for i in range(11, 16)))
    # flux
    channels |= ChannelMap.from_names(*(f"L4-{i}" for i in range(1, 6)))
    # TWPA
    channels |= ChannelMap.from_names("L4-26")

    # Map controllers to qubit channels (HARDCODED)
    # readout
    channels["L3-25_a"].ports = [("con1", 10), ("con1", 9)]
    channels["L3-25_b"].ports = [("con2", 10), ("con2", 9)]
    # feedback
    channels["L2-5_a"].ports = [("con1", 2), ("con1", 1)]
    channels["L2-5_b"].ports = [("con2", 2), ("con2", 1)]
    # drive
    for i in range(1, 5):
        channels[f"L3-1{i}"].ports = [("con1", 2 * i), ("con1", 2 * i - 1)]
    channels["L3-15"].ports = [("con3", 2), ("con3", 1)]
    # flux
    for i in range(1, 6):
        channels[f"L4-{i}"].ports = [("con2", i)]

    # Instantiate QM OPX instruments
    if simulation_duration is None:
        from qibolab.instruments.qm import QMOPX
        from qibolab.instruments.rohde_schwarz import SGS100A as LocalOscillator

        controller = QMOPX("qmopx", "192.168.0.1:80")

    else:
        from qibolab.instruments.dummy_oscillator import (
            DummyLocalOscillator as LocalOscillator,
        )
        from qibolab.instruments.qmsim import QMSim

        if address is None:
            # connect to TII instruments for simulation
            address = "192.168.0.1:80"

        controller = QMSim("qmopx", address, simulation_duration, cloud)

    # set time of flight for readout integration (HARDCODED)
    controller.time_of_flight = 280

    # Instantiate local oscillators (HARDCODED)
    local_oscillators = [
        LocalOscillator("lo_readout_a", "192.168.0.39"),
        LocalOscillator("lo_readout_b", "192.168.0.31"),
        LocalOscillator("lo_drive_low", "192.168.0.32"),
        LocalOscillator("lo_drive_mid", "192.168.0.33"),
        LocalOscillator("lo_drive_high", "192.168.0.34"),
        LocalOscillator("twpa_a", "192.168.0.35"),
    ]
    # Set LO parameters
    local_oscillators[0].frequency = 7_300_000_000
    local_oscillators[1].frequency = 7_900_000_000
    local_oscillators[2].frequency = 4_700_000_000
    local_oscillators[3].frequency = 5_600_000_000
    local_oscillators[4].frequency = 6_500_000_000
    local_oscillators[0].power = 18.0
    local_oscillators[1].power = 15.0
    for i in range(2, 5):
        local_oscillators[i].power = 16.0
    # Set TWPA parameters
    local_oscillators[5].frequency = 6_511_000_000
    local_oscillators[5].power = 4.5
    # Map LOs to channels
    channels["L3-25_a"].local_oscillator = local_oscillators[0]
    channels["L3-25_b"].local_oscillator = local_oscillators[1]
    channels["L3-15"].local_oscillator = local_oscillators[2]
    channels["L3-11"].local_oscillator = local_oscillators[2]
    channels["L3-12"].local_oscillator = local_oscillators[3]
    channels["L3-13"].local_oscillator = local_oscillators[4]
    channels["L3-14"].local_oscillator = local_oscillators[4]
    channels["L4-26"].local_oscillator = local_oscillators[5]

    instruments = [controller] + local_oscillators
    design = InstrumentDesign(instruments, channels)
    platform = DesignPlatform("qw5q_gold", design, runcard)

    # assign channels to qubits
    qubits = platform.qubits
    for q in [0, 1, 5]:
        qubits[q].readout = channels["L3-25_a"]
        qubits[q].feedback = channels["L2-5_a"]
    for q in [2, 3, 4]:
        qubits[q].readout = channels["L3-25_b"]
        qubits[q].feedback = channels["L2-5_b"]

    qubits[0].drive = channels["L3-15"]
    qubits[0].flux = channels["L4-5"]
    channels["L4-5"].qubit = qubits[0]
    for q in range(1, 5):
        qubits[q].drive = channels[f"L3-{10 + q}"]
        qubits[q].flux = channels[f"L4-{q}"]
        channels[f"L4-{q}"].qubit = qubits[q]

    # set maximum allowed bias values to protect amplifier
    # relevant only for qubits where an amplifier is used
    for q in range(5):
        platform.qubits[q].flux.max_bias = 0.2
    # Platfom topology
    Q = [f"q{i}" for i in range(5)]
    chip = nx.Graph()
    chip.add_nodes_from(Q)
    graph_list = [
        (Q[0], Q[2]),
        (Q[1], Q[2]),
        (Q[3], Q[2]),
        (Q[4], Q[2]),
    ]
    chip.add_edges_from(graph_list)
    platform.topology = chip

    return platform


def create_tii_rfsoc4x2(runcard, address=None):
<<<<<<< HEAD
    """Create platform using QICK project on the RFSoS4x2 board
=======
    """Create platform using QICK project on the RFSoC4x2 board
>>>>>>> d4836e6b
    IPs and other instrument related parameters are hardcoded in ``__init__`` and ``setup``.
    Args:
        runcard (str): Path to the runcard file.
        address (str): Address and port for the QICK board.
            If ``None`` it will attempt to connect to TII instruments.
    """
    from qibolab.instruments.rfsoc import TII_RFSOC4x2

    # Create channel objects
    channels = ChannelMap()
    channels |= ChannelMap.from_names("L3-18_ro")  # readout (DAC)
    channels |= ChannelMap.from_names("L2-RO")  # feedback (readout DAC)
    channels |= ChannelMap.from_names("L3-18_qd")  # drive

    # Map controllers to qubit channels (HARDCODED)
    channels["L3-18_ro"].ports = [("o0", 0)]  # readout
    channels["L2-RO"].ports = [("i0", 0)]  # feedback
    channels["L3-18_qd"].ports = [("o1", 1)]  # drive

    # Instantiate QICK instruments
    if address is None:
        address = "192.168.0.72:6000"
    controller = TII_RFSOC4x2("tii_rfsoc4x2", address)
    design = InstrumentDesign([controller], channels)

    platform = DesignPlatform("tii_rfsoc4x2", design, runcard)

    # assign channels to qubits
    qubits = platform.qubits
    qubits[0].readout = channels["L3-18_ro"]
    qubits[0].feedback = channels["L2-RO"]
    qubits[0].drive = channels["L3-18_qd"]  # Create channel objects

    return platform


<<<<<<< HEAD
def create_tii_zcu111(runcard, address=None):
    """Create platform using QICK project on the ZCU111 board and EraSynth local oscillator for the Readout
    IPs and other instrument related parameters are hardcoded in ``__init__`` and ``setup``.
    Args:
        runcard (str): Path to the runcard file.
        address (str): Address and port for the QICK board.
            If ``None`` it will attempt to connect to TII instruments.
    """
    from qibolab.instruments.dummy_oscillator import (
        DummyLocalOscillator as LocalOscillator,
    )
    from qibolab.instruments.rfsoc import TII_ZCU111

    # Create channel objects
    channels = ChannelMap()

    # QUBIT 0 # D2
    # readout
    channels |= ChannelMap.from_names("L3-30_ro")  # dac6
    # feedback
    channels |= ChannelMap.from_names("L2-4-RO_0")  # adc0
    # drive
    channels |= ChannelMap.from_names("L4-29_qd")  # dac3
    # Flux
    channels |= ChannelMap.from_names("L1-22_fl")
    # QUBIT 1 # D1
    # readout
    channels |= ChannelMap.from_names("L3-30_ro")  # dac6
    # feedback
    channels |= ChannelMap.from_names("L2-4-RO_1")  # adc1
    # drive
    channels |= ChannelMap.from_names("L4-28_qd")  # dac4
    # Flux
    channels |= ChannelMap.from_names("L1-21_fl")  # dac0
    # QUBIT 2 # D5
    # readout
    channels |= ChannelMap.from_names("L3-30_ro")
    # feedback
    channels |= ChannelMap.from_names("L2-4-RO_2")
    # drive
    channels |= ChannelMap.from_names("L4-32_qd")
    # Flux
    channels |= ChannelMap.from_names("L1-25_fl")

    # Map controllers to qubit channels (HARDCODED)
    # Qubit 0
    # readout
    channels["L3-30_ro"].ports = [("dac6", 6)]
    # feedback
    channels["L2-4-RO_0"].ports = [("adc0", 0)]
    # drive
    channels["L4-29_qd"].ports = [("dac3", 3)]
    # Flux
    channels["L1-22_fl"].ports = [("dac0", 0)]
    # Qubit 1
    # Readout
    channels["L3-30_ro"].ports = [("dac3", 6)]
    # feedback
    channels["L2-4-RO_1"].ports = [("adc0", 1)]
    # drive
    channels["L4-28_qd"].ports = [("dac4", 4)]
    # Flux
    channels["L1-21_fl"].ports = [("dac1", 1)]
    # Qubit +2
    # Readout
    channels["L3-30_ro"].ports = [("dac6", 6)]
    # feedback
    channels["L2-4-RO_2"].ports = [("adc0", 2)]
    # drive
    channels["L4-32_qd"].ports = [("dac5", 5)]
    # Flux
    channels["L1-25_fl"].ports = [("dac2", 2)]

    # Instantiate QICK instruments

    if address is None:
        address = "192.168.0.81:6000"
    controller = TII_ZCU111("tii_zcu111", address)

    # Instantiate local oscillators (HARDCODED) # TODO local oscillators should not be needed
    local_oscillators = [
        LocalOscillator("twpa", "192.168.0.35"),
    ]
    # Set TWPA parameters
    # local_oscillators[0].frequency = 6_511_000_000
    # local_oscillators[0].power = 4.5

    # Map LOs to channels
    # channels["L4-26"].local_oscillator = local_oscillators[0]  # TODO find the real channel

    # TODO add local_oscillators
    design = InstrumentDesign([controller], channels)
    platform = DesignPlatform("tii_rfsocZCU111", design, runcard)

    # assign channels to qubits
    qubits = platform.qubits
    qubits[0].readout = channels["L3-30_ro"]
    qubits[0].feedback = channels["L2-4-RO_0"]
    qubits[0].drive = channels["L4-29_qd"]
    qubits[0].flux = channels["L1-22_fl"]

    qubits[1].readout = channels["L3-30_ro"]
    qubits[1].feedback = channels["L2-4-RO_1"]
    qubits[1].drive = channels["L4-28_qd"]
    qubits[1].flux = channels["L1-21_fl"]

    qubits[2].readout = channels["L3-30_ro"]
    qubits[2].feedback = channels["L2-4-RO_2"]
    qubits[2].drive = channels["L4-32_qd"]
    qubits[2].flux = channels["L1-25_fl"]

    qubits[0].flux.bias = 0
    qubits[1].flux.bias = 0
    qubits[2].flux.bias = 0

    return platform


=======
>>>>>>> d4836e6b
def Platform(name, runcard=None, design=None):
    """Platform for controlling quantum devices.
    Args:
        name (str): name of the platform. Options are 'tiiq', 'qili' and 'icarusq'.
        runcard (str): path to the yaml file containing the platform setup.
        design (:class:`qibolab.designs.abstract.AbstractInstrumentDesign`): Instrument
            design to use for the platform.
    Returns:
        The plaform class.
    """
    if not runcard:
        from os.path import exists

        from qibolab.paths import qibolab_folder

        runcard = qibolab_folder / "runcards" / f"{name}.yml"
        if not exists(runcard):
            raise_error(RuntimeError, f"Runcard {name} does not exist.")

    if name == "dummy":
        return create_dummy(runcard)
    elif name == "icarusq":
        from qibolab.platforms.icplatform import ICPlatform as Device
    elif name == "qw5q_gold":
        return create_tii_qw5q_gold(runcard)
<<<<<<< HEAD
    elif name == "tii_rfsoc4x2":
        return create_tii_rfsoc4x2(runcard)
    elif name == "tii_zcu111":
        return create_tii_zcu111(runcard)
=======
    elif name == "tii1q_b1":
        return create_tii_rfsoc4x2(runcard)
>>>>>>> d4836e6b
    else:
        from qibolab.platforms.multiqubit import MultiqubitPlatform as Device

    return Device(name, runcard)<|MERGE_RESOLUTION|>--- conflicted
+++ resolved
@@ -168,11 +168,7 @@
 
 
 def create_tii_rfsoc4x2(runcard, address=None):
-<<<<<<< HEAD
-    """Create platform using QICK project on the RFSoS4x2 board
-=======
     """Create platform using QICK project on the RFSoC4x2 board
->>>>>>> d4836e6b
     IPs and other instrument related parameters are hardcoded in ``__init__`` and ``setup``.
     Args:
         runcard (str): Path to the runcard file.
@@ -209,7 +205,6 @@
     return platform
 
 
-<<<<<<< HEAD
 def create_tii_zcu111(runcard, address=None):
     """Create platform using QICK project on the ZCU111 board and EraSynth local oscillator for the Readout
     IPs and other instrument related parameters are hardcoded in ``__init__`` and ``setup``.
@@ -328,8 +323,6 @@
     return platform
 
 
-=======
->>>>>>> d4836e6b
 def Platform(name, runcard=None, design=None):
     """Platform for controlling quantum devices.
     Args:
@@ -355,15 +348,10 @@
         from qibolab.platforms.icplatform import ICPlatform as Device
     elif name == "qw5q_gold":
         return create_tii_qw5q_gold(runcard)
-<<<<<<< HEAD
-    elif name == "tii_rfsoc4x2":
+    elif name == "tii1q_b1":
         return create_tii_rfsoc4x2(runcard)
     elif name == "tii_zcu111":
         return create_tii_zcu111(runcard)
-=======
-    elif name == "tii1q_b1":
-        return create_tii_rfsoc4x2(runcard)
->>>>>>> d4836e6b
     else:
         from qibolab.platforms.multiqubit import MultiqubitPlatform as Device
 
