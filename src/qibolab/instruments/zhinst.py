import logging
import os
import warnings
from collections import defaultdict
from dataclasses import replace
from pathlib import Path

import laboneq._token
import laboneq.simple as lo
import numpy as np
from laboneq.contrib.example_helpers.plotting.plot_helpers import plot_simulation

from qibolab import AcquisitionType, AveragingMode, ExecutionParameters
from qibolab.instruments.abstract import (
    INSTRUMENTS_DATA_FOLDER,
    AbstractInstrument,
    InstrumentException,
)
from qibolab.pulses import FluxPulse, PulseSequence, PulseType
from qibolab.sweeper import Parameter

# this env var just needs to be set
os.environ["LABONEQ_TOKEN"] = "not required"
laboneq._token.is_valid_token = lambda _token: True

# FIXME: Multiplex (For readout). Workaround integration weights padding with zeros.
# FIXME: Handle on acquires for list of pulse sequences
# FIXME: I think is a hardware limitation but I cant sweep multiple drive oscillator at the same time

NANO_TO_SECONDS = 1e-9
SERVER_PORT = "8004"
COMPILER_SETTINGS = {
    "SHFSG_FORCE_COMMAND_TABLE": True,
    "SHFSG_MIN_PLAYWAVE_HINT": 32,
    "SHFSG_MIN_PLAYZERO_HINT": 32,
}

"""Translating to Zurich ExecutionParameters"""
ACQUISITION_TYPE = {
    AcquisitionType.INTEGRATION: lo.AcquisitionType.INTEGRATION,
    AcquisitionType.RAW: lo.AcquisitionType.RAW,
    AcquisitionType.DISCRIMINATION: lo.AcquisitionType.DISCRIMINATION,
}

AVERAGING_MODE = {
    AveragingMode.CYCLIC: lo.AveragingMode.CYCLIC,
    AveragingMode.SINGLESHOT: lo.AveragingMode.SINGLE_SHOT,
}


# FIXME: Either implement more or create and arbitrary one
def select_pulse(pulse, pulse_type):
    """Pulse translation"""

    if str(pulse.shape) == "Rectangular()":
        return lo.pulse_library.const(
            uid=(f"{pulse_type}_{pulse.qubit}_"),
            length=round(pulse.duration * NANO_TO_SECONDS, 9),
            amplitude=pulse.amplitude,
        )
    if "Gaussian" in str(pulse.shape):
        sigma = pulse.shape.rel_sigma
        return lo.pulse_library.gaussian(
            uid=(f"{pulse_type}_{pulse.qubit}_"),
            length=round(pulse.duration * NANO_TO_SECONDS, 9),
            amplitude=pulse.amplitude,
            sigma=2 / sigma,
            zero_boundaries=False,
        )

    if "GaussianSquare" in str(pulse.shape):
        sigma = pulse.shape.rel_sigma
        return lo.pulse_library.gaussian_square(
            uid=(f"{pulse_type}_{pulse.qubit}_"),
            length=round(pulse.duration * NANO_TO_SECONDS, 9),
            width=round(pulse.duration * NANO_TO_SECONDS, 9) * 0.9,  # 90% Flat
            amplitude=pulse.amplitude,
            sigma=2 / sigma,
            zero_boundaries=False,
        )

    if "Drag" in str(pulse.shape):
        sigma = pulse.shape.rel_sigma
        beta = pulse.shape.beta
        return lo.pulse_library.drag(
            uid=(f"{pulse_type}_{pulse.qubit}_"),
            length=round(pulse.duration * NANO_TO_SECONDS, 9),
            amplitude=pulse.amplitude,
            sigma=2 / sigma,
            beta=beta,
            zero_boundaries=False,
        )

        # TODO: if "Slepian" in str(pulse.shape):
        "Implement Slepian shaped flux pulse https://arxiv.org/pdf/0909.5368.pdf"

        # TODO: if "Slepian" in str(pulse.shape):if "Sampled" in str(pulse.shape):
        "Implement Sampled pulses for Optimal control algorithms like GRAPE"

        """
        Typically, the sampler function should discard ``length`` and ``amplitude``, and
        instead assume that the pulse extends from -1 to 1, and that it has unit
        amplitude. LabOne Q will automatically rescale the sampler's output to the correct
        amplitude and length.

        They don't even do that on their notebooks
        and just use lenght and amplitude but we have to check

        x = pulse.envelope_waveform_i.data  No need for q ???
        """


class ZhPulse:
    def __init__(self, pulse):
        """Zurich pulse from qibolab pulse"""
        self.pulse = pulse
        """Qibolab pulse"""
        self.signal = f"{pulse.type.name.lower()}{pulse.qubit}"
        """Line associated with the pulse"""
        self.zhpulse = select_pulse(pulse, pulse.type.name.lower())
        """Zurich pulse"""


class ZhSweeper:
    def __init__(self, pulse, sweeper, qubit):
        """
        Zurich sweeper from qibolab sweeper for pulse parameters
        Amplitude, Duration, Frequency (and maybe Phase)

        """

        self.sweeper = sweeper
        """Qibolab sweeper"""

        self.pulse = pulse
        """Qibolab pulse associated to the sweeper"""
        self.signal = f"{pulse.type.name.lower()}{pulse.qubit}"
        """Line associated with the pulse"""
        self.zhpulse = ZhPulse(pulse).zhpulse
        """Zurich pulse associated to the sweeper"""

        self.zhsweeper = self.select_sweeper(pulse.type, sweeper, qubit)
        """Zurich sweeper"""

        self.zhsweepers = [self.select_sweeper(pulse.type, sweeper, qubit)]
        """
        Zurich sweepers, Need something better to store multiple sweeps on the same pulse

        Not properly implemented as it was only used on Rabi amplitude vs lenght and it
        was an unused routine.
        """

    @staticmethod
    def select_sweeper(ptype, sweeper, qubit):
        """Sweeper translation"""

        if sweeper.parameter is Parameter.amplitude:
            return lo.SweepParameter(
                uid=sweeper.parameter.name,
                values=sweeper.values,
            )
        if sweeper.parameter is Parameter.duration:
            return lo.SweepParameter(
                uid=sweeper.parameter.name,
                values=sweeper.values * NANO_TO_SECONDS,
            )
        if sweeper.parameter is Parameter.relative_phase:
            return lo.SweepParameter(
                uid=sweeper.parameter.name,
                values=sweeper.values,
            )
        # TODO: take intermediate frequency from the pulses
        if sweeper.parameter is Parameter.frequency:
            if ptype is PulseType.READOUT:
                intermediate_frequency = qubit.readout_frequency - qubit.readout.local_oscillator.frequency
            elif ptype is PulseType.DRIVE:
                intermediate_frequency = qubit.drive_frequency - qubit.drive.local_oscillator.frequency
            return lo.LinearSweepParameter(
                uid=sweeper.parameter.name,
                start=sweeper.values[0] + intermediate_frequency,
                stop=sweeper.values[-1] + intermediate_frequency,
                count=len(sweeper.values),
            )

    def add_sweeper(self, sweeper, qubit):
        """Add sweeper to list of sweepers"""
        self.zhsweepers.append(self.select_sweeper(self.pulse.type, sweeper, qubit))


class ZhSweeperLine:
    def __init__(self, sweeper, qubit=None, sequence=None):
        """
        Zurich sweeper from qibolab sweeper for non pulse parameters
        Bias, Delay (, power_range, local_oscillator frequency, offset ???)

        For now Parameter.bias sweepers are implemented as Parameter.Amplitude
        on a flux pulse. We may want to keep this class separate for future
        Near Time sweeps
        """

        self.sweeper = sweeper
        """Qibolab sweeper"""

        # TODO: I already created a flux pulse check
        if sweeper.parameter is Parameter.bias:
            pulse = FluxPulse(
                start=sequence.start,
                duration=sequence.duration,
                amplitude=1,
                shape="Rectangular",
                channel=qubit.flux.name,
                qubit=qubit.name,
            )
            self.pulse = pulse
            self.signal = f"flux{qubit.name}"

            self.zhpulse = lo.pulse_library.const(
                uid=(f"{pulse.type.name.lower()}_{pulse.qubit}_"),
                length=round(pulse.duration * NANO_TO_SECONDS, 9),
                amplitude=pulse.amplitude,
            )

        # Need something better to store multiple sweeps on the same pulse
        self.zhsweeper = self.select_sweeper(sweeper)

    @staticmethod
    def select_sweeper(sweeper):
        """Sweeper translation"""
        if sweeper.parameter is Parameter.bias:
            return lo.SweepParameter(
                uid=sweeper.parameter.name,
                values=sweeper.values,
            )
        if sweeper.parameter is Parameter.delay:
            return lo.SweepParameter(
                uid=sweeper.parameter.name,
                values=sweeper.values * NANO_TO_SECONDS,
            )


class Zurich(AbstractInstrument):
    """Zurich driver main class"""

    def __init__(self, name, descriptor, use_emulation=False):
        self.name = name
        "Setup name (str)"

        self.descriptor = descriptor
        """
        Port and device mapping in yaml text (str)

        It should be used as a template by adding extra lines for each of the different
        frequency pulses played thought the same port after parsing the sequence.
        """

        self.emulation = use_emulation
        "Enable emulation mode (bool)"
        self.is_connected = False
        "Is the device connected ? (bool)"

        self.signal_map = {}
        "Signals to lines mapping"
        self.calibration = lo.Calibration()
        "Zurich calibration object)"

        self.device_setup = None
        self.session = None
        self.device = None
        "Zurich device parameters for connection"

        self.time_of_flight = 0.0
        self.smearing = 0.0
        self.chip = "iqm5q"
        "Parameters read from the runcard not part of ExecutionParameters"

        self.exp = None
        self.experiment = None
        self.exp_options = ExecutionParameters()
        self.exp_calib = lo.Calibration()
        self.results = None
        "Zurich experiment definitions"

        self.acquisition_type = None
        "To store if the AcquisitionType.SPECTROSCOPY needs to be enabled by parsing the sequence"

        self.sequence = defaultdict(list)
        "Zurich pulse sequence"
        self.sequence_qibo = None
        # Remove if able

        self.sweepers = []
        self.nt_sweeps = None
        "Storing sweepers"
        # Improve the storing of multiple sweeps

    def connect(self):
        if not self.is_connected:
            for _ in range(3):
                try:
                    self.device_setup = lo.DeviceSetup.from_dict(
                        data=self.descriptor,
                        server_host="localhost",
                        server_port=SERVER_PORT,
                        setup_name=self.name,
                    )
                    # To fully remove logging #configure_logging=False
                    self.session = lo.Session(self.device_setup, log_level=30)
                    self.device = self.session.connect(do_emulation=self.emulation)
                    self.is_connected = True
                    break
                except Exception as exc:
                    logging.critical(f"Unable to connect:\n{str(exc)}\nRetrying...")
            if not self.is_connected:
                raise InstrumentException(self, f"Unable to connect to {self.name}")

    def start(self):
        pass

    def stop(self):
        pass

    def disconnect(self):
        if self.is_connected:
            self.device = self.session.disconnect()
            self.is_connected = False
        else:
            logging.warning("Already disconnected")

    # FIXME: Not working so it does not get the settings
    def setup(self, **_kwargs):
        pass

    def calibration_step(self, qubits):
        """
        Zurich general pre experiment calibration definitions

        Change to get frequencies from sequence
        """

        for qubit in qubits.values():
            if qubit.flux_coupler:
                self.register_flux_line(qubit)
            else:
                if qubit.flux is not None:
                    self.register_flux_line(qubit)
                if len(self.sequence[f"drive{qubit.name}"]) != 0:
                    self.register_drive_line(
                        qubit=qubit,
                        intermediate_frequency=qubit.drive_frequency - qubit.drive.local_oscillator.frequency,
                    )
                if len(self.sequence[f"readout{qubit.name}"]) != 0:
                    self.register_readout_line(
                        qubit=qubit,
                        intermediate_frequency=qubit.readout_frequency - qubit.readout.local_oscillator.frequency,
                    )
        self.device_setup.set_calibration(self.calibration)

    def register_readout_line(self, qubit, intermediate_frequency):
        """Registers qubit measure and acquire lines to calibration and signal map.

        Note
        ----
        To allow debugging with and oscilloscope, just set the following::

            self.calibration[f"/logical_signal_groups/q{q}/measure_line"] = lo.SignalCalibration(
                ...,
                local_oscillator=lo.Oscillator(
                    ...
                    frequency=0.0,
                ),
                ...,
                port_mode=lo.PortMode.LF,
                ...,
            )

        """

        q = qubit.name
        self.signal_map[f"measure{q}"] = self.device_setup.logical_signal_groups[f"q{q}"].logical_signals[
            "measure_line"
        ]
        self.calibration[f"/logical_signal_groups/q{q}/measure_line"] = lo.SignalCalibration(
            oscillator=lo.Oscillator(
                frequency=intermediate_frequency,
                modulation_type=lo.ModulationType.SOFTWARE,
            ),
            local_oscillator=lo.Oscillator(
                uid="lo_shfqa",
                frequency=int(qubit.readout.local_oscillator.frequency),
            ),
            range=qubit.readout.power_range,
            port_delay=None,
            delay_signal=0,
        )

        self.signal_map[f"acquire{q}"] = self.device_setup.logical_signal_groups[f"q{q}"].logical_signals[
            "acquire_line"
        ]
        self.calibration[f"/logical_signal_groups/q{q}/acquire_line"] = lo.SignalCalibration(
            oscillator=lo.Oscillator(
                frequency=intermediate_frequency,
                modulation_type=lo.ModulationType.SOFTWARE,
            ),
            local_oscillator=lo.Oscillator(
                uid="lo_shfqa",
                frequency=int(qubit.readout.local_oscillator.frequency),
            ),
            range=qubit.feedback.power_range,
            port_delay=self.time_of_flight * NANO_TO_SECONDS,
            threshold=qubit.threshold,
        )

    def register_drive_line(self, qubit, intermediate_frequency):
        """Registers qubit drive line to calibration and signal map."""
        q = qubit.name
        self.signal_map[f"drive{q}"] = self.device_setup.logical_signal_groups[f"q{q}"].logical_signals["drive_line"]
        self.calibration[f"/logical_signal_groups/q{q}/drive_line"] = lo.SignalCalibration(
            oscillator=lo.Oscillator(
                frequency=intermediate_frequency,
                modulation_type=lo.ModulationType.HARDWARE,
            ),
            local_oscillator=lo.Oscillator(
                uid="lo_shfqc",
                frequency=int(qubit.drive.local_oscillator.frequency),
            ),
            range=qubit.drive.power_range,
            port_delay=None,
            delay_signal=0,
        )

    def register_flux_line(self, qubit):
        """Registers qubit flux line to calibration and signal map."""
        q = qubit.name
        self.signal_map[f"flux{q}"] = self.device_setup.logical_signal_groups[f"q{q}"].logical_signals["flux_line"]
        self.calibration[f"/logical_signal_groups/q{q}/flux_line"] = lo.SignalCalibration(
            range=qubit.flux.power_range,
            port_delay=None,
            delay_signal=0,
            voltage_offset=qubit.flux.bias,
        )

    def run_exp(self):
        """Compilation settings, compilation step, execution step and data retrival"""
        self.exp = self.session.compile(self.experiment, compiler_settings=COMPILER_SETTINGS)
        self.results = self.session.run(self.exp)

    @staticmethod
    def frequency_from_pulses(qubits, sequence):
        for pulse in sequence:
            qubit = qubits[pulse.qubit]
            if pulse.type is PulseType.READOUT:
                qubit.readout_frequency = pulse.frequency
            if pulse.type is PulseType.DRIVE:
                qubit.drive_frequency = pulse.frequency

    def experiment_flow(self, qubits, sequence, options, sweepers=[]):
        self.sequence_zh(sequence, qubits, sweepers)
        self.calibration_step(qubits)
        self.create_exp(qubits, options)

    # TODO: Play taking a big sequence with several acquire steps
    def play(self, qubits, sequence, options):
        """Play pulse sequence"""
        self.signal_map = {}
        dimensions = []
        if options.averaging_mode is AveragingMode.SINGLESHOT:
            dimensions = [options.nshots]

        # TODO: Read frequency for pulses instead of qubit patch
        self.frequency_from_pulses(qubits, sequence)

        """
        Play pulse sequence steps, one on each method:
        Translation, Calibration, Experiment Definition and Execution.
        """

        self.experiment_flow(qubits, sequence, options)
        self.run_exp()

        # TODO: General, several readouts and qubits
        # TODO: Implement the new results!
        "Get the results back"
        results = {}
        for qubit in qubits.values():
            if not qubit.flux_coupler:
                if self.sequence[f"readout{qubit.name}"]:
                    i = 0
                    for pulse in self.sequence[f"readout{qubit.name}"]:
                        exp_res = self.results.get_data(f"sequence{qubit.name}_{i}")
                        i += 1
                        if options.acquisition_type is AcquisitionType.DISCRIMINATION:
                            if options.averaging_mode is AveragingMode.CYCLIC:
                                states = np.array([exp_res])
                            else:
                                states = np.array(exp_res)
                            results[pulse.pulse.serial] = options.results_type(states)
                            results[pulse.pulse.qubit] = options.results_type(states)
                        else:
                            results[pulse.pulse.serial] = options.results_type(data=np.array(exp_res))
                            results[pulse.pulse.qubit] = options.results_type(data=np.array(exp_res))

        exp_dimensions = list(np.array(exp_res).shape)
        if dimensions != exp_dimensions:
            logging.warn("dimensions {: d} , exp_dimensions {: d}".format(dimensions, exp_dimensions))
            warnings.warn("dimensions not properly ordered")

        # FIXME: Include this on the reports
        # html containing the pulse sequence schedule
        # lo.show_pulse_sheet("pulses", self.exp)
        return results

    def sequence_zh(self, sequence, qubits, sweepers):
        """Qibo sequence to Zurich sequence"""

        "Define and assign the sequence"
        zhsequence = defaultdict(list)
        self.sequence_qibo = sequence

        "Fill the sequences with pulses according to their lines in temporal order"
        # TODO: Check if they invert the order if this will still work
        for pulse in sequence:
            zhsequence[f"{pulse.type.name.lower()}{pulse.qubit}"].append(ZhPulse(pulse))

        "Mess that gets the sweeper and substitutes the pulse it sweeps in the right place"

        SWEEPER_SET = {"amplitude", "frequency", "duration", "relative_phase"}
        SWEEPER_BIAS = {"bias"}
        SWEEPER_DELAY = {"delay"}

        for sweeper in sweepers:
            if sweeper.parameter.name in SWEEPER_SET:
                for pulse in sweeper.pulses:
                    aux_list = zhsequence[f"{pulse.type.name.lower()}{pulse.qubit}"]
                    if sweeper.parameter is Parameter.frequency and pulse.type is PulseType.READOUT:
                        self.acquisition_type = lo.AcquisitionType.SPECTROSCOPY
                    if sweeper.parameter is Parameter.amplitude and pulse.type is PulseType.READOUT:
                        self.acquisition_type = lo.AcquisitionType.SPECTROSCOPY
                        if len(sweepers) == 2:
                            if not self.nt_sweeps:
                                self.nt_sweeps = [sweeper]
                            else:
                                self.nt_sweeps.append(sweeper)
                            self.sweepers.remove(sweeper)
                    for element in aux_list:
                        if pulse == element.pulse:
                            if isinstance(aux_list[aux_list.index(element)], ZhPulse):
                                aux_list[aux_list.index(element)] = ZhSweeper(pulse, sweeper, qubits[pulse.qubit])
                            elif isinstance(aux_list[aux_list.index(element)], ZhSweeper):
                                aux_list[aux_list.index(element)].add_sweeper(sweeper, qubits[pulse.qubit])

            if sweeper.parameter.name in SWEEPER_BIAS:
                for qubit in sweeper.qubits:
                    zhsequence[f"flux{qubit.name}"] = [ZhSweeperLine(sweeper, qubit, sequence)]

            # FIXME: This may not place the Zhsweeper when the delay occurs among different sections or lines
            if sweeper.parameter.name in SWEEPER_DELAY:
                pulse = sweeper.pulses[0]
                aux_list = zhsequence[f"{pulse.type.name.lower()}{pulse.qubit}"]
                for element in aux_list:
                    if pulse == element.pulse:
                        if isinstance(aux_list[aux_list.index(element)], ZhPulse):
                            aux_list.insert(
                                aux_list.index(element) + 1,
                                ZhSweeperLine(sweeper, pulse.qubit, sequence),
                            )
                            break

        self.sequence = zhsequence

    def create_exp(self, qubits, options):
        """Zurich experiment initialization usig their Experiment class"""

        """Setting experiment signal lines"""
        signals = []
        for qubit in qubits.values():
            q = qubit.name
            if qubit.flux_coupler:
                signals.append(lo.ExperimentSignal(f"flux{q}"))
            else:
                if len(self.sequence[f"drive{q}"]) != 0:
                    signals.append(lo.ExperimentSignal(f"drive{q}"))
                if qubit.flux is not None:
                    signals.append(lo.ExperimentSignal(f"flux{q}"))
                if len(self.sequence[f"readout{q}"]) != 0:
                    signals.append(lo.ExperimentSignal(f"measure{q}"))
                    signals.append(lo.ExperimentSignal(f"acquire{q}"))

        exp = lo.Experiment(
            uid="Sequence",
            signals=signals,
        )

        if self.acquisition_type:
            acquisition_type = self.acquisition_type
            self.acquisition_type = None
        else:
            acquisition_type = ACQUISITION_TYPE[options.acquisition_type]
        averaging_mode = AVERAGING_MODE[options.averaging_mode]
        exp_options = replace(options, acquisition_type=acquisition_type, averaging_mode=averaging_mode)

        exp_calib = lo.Calibration()
        """Near Time recursion loop or directly to Real Time recursion loop"""
        if self.nt_sweeps is not None:
            self.sweep_recursion_nt(qubits, exp_options, exp, exp_calib)
        else:
            self.define_exp(qubits, exp_options, exp, exp_calib)

    def define_exp(self, qubits, exp_options, exp, exp_calib):
        """Real time definition"""
        with exp.acquire_loop_rt(
            uid="shots",
            count=exp_options.nshots,
            acquisition_type=exp_options.acquisition_type,
            averaging_mode=exp_options.averaging_mode,
            reset_oscillator_phase=True,
        ):
            """Recursion loop for sweepers or just play a sequence"""
            if len(self.sweepers) > 0:
                self.sweep_recursion(qubits, exp, exp_calib, exp_options)
            else:
                self.select_exp(exp, qubits, exp_options)
            exp.set_calibration(exp_calib)
            exp.set_signal_map(self.signal_map)
            self.experiment = exp

    def select_exp(self, exp, qubits, exp_options):
        """Build Zurich Experiment selecting the relevant sections"""
        if "drive" in str(self.sequence):
            if "flux" in str(self.sequence):
                self.flux(exp, qubits)
                self.drive(exp, qubits, exp_options.relaxation_time)
            else:
                self.drive(exp, qubits, exp_options.relaxation_time)
        elif "flux" in str(self.sequence):
            self.flux(exp, qubits)
        self.measure_relax(exp, qubits, exp_options.relaxation_time, exp_options.acquisition_type)
        if exp_options.fast_reset is not False:
            self.fast_reset(exp, qubits, exp_options.fast_reset)

    @staticmethod
    def play_sweep_select_single(exp, qubit, pulse, section, parameters, partial_sweep):
        if any("amplitude" in param for param in parameters):
            pulse.zhpulse.amplitude *= max(pulse.zhsweeper.values)
            pulse.zhsweeper.values /= max(pulse.zhsweeper.values)
            exp.play(
                signal=f"{section}{qubit.name}",
                pulse=pulse.zhpulse,
                amplitude=pulse.zhsweeper,
                phase=pulse.pulse.relative_phase,
            )
        elif any("duration" in param for param in parameters):
            exp.play(
                signal=f"{section}{qubit.name}",
                pulse=pulse.zhpulse,
                length=pulse.zhsweeper,
                phase=pulse.pulse.relative_phase,
            )
        elif any("relative_phase" in param for param in parameters):
            exp.play(
                signal=f"{section}{qubit.name}",
                pulse=pulse.zhpulse,
                # phase=pulse.zhsweeper,
                increment_oscillator_phase=pulse.zhsweeper,
            )
        elif "frequency" in partial_sweep.uid or partial_sweep.uid == "delay":
            # see if below also works for consistency
            # elif any("frequency" in param for param in parameters) or any("delay" in param for param in parameters):
            exp.play(
                signal=f"{section}{qubit.name}",
                pulse=pulse.zhpulse,
                phase=pulse.pulse.relative_phase,
            )

    @staticmethod
    def play_sweep_select_dual(exp, qubit, pulse, section, parameters):
        if "amplitude" in parameters and "duration" in parameters:
            for sweeper in pulse.zhsweepers:
                if sweeper.uid == "amplitude":
                    sweeper_amp_index = pulse.zhsweepers.index(sweeper)
                    sweeper.values = sweeper.values.copy()
                    pulse.zhpulse.amplitude *= max(abs(sweeper.values))
                    sweeper.values /= max(abs(sweeper.values))
                else:
                    sweeper_dur_index = pulse.zhsweepers.index(sweeper)

            exp.play(
                signal=f"{section}{qubit.name}",
                pulse=pulse.zhpulse,
                amplitude=pulse.zhsweepers[sweeper_amp_index],
                length=pulse.zhsweepers[sweeper_dur_index],
            )

    def play_sweep(self, exp, qubit, pulse, section):
        """Play Zurich pulse when a sweeper is involved"""

        if isinstance(pulse, ZhSweeperLine):
            if pulse.zhsweeper.uid == "bias":
                exp.play(
                    signal=f"{section}{qubit.name}",
                    pulse=pulse.zhpulse,
                    amplitude=pulse.zhsweeper,
                )
        else:
            parameters = []
            for partial_sweep in pulse.zhsweepers:
                parameters.append(partial_sweep.uid)
            # Recheck partial sweeps
            if len(parameters) == 2:
                self.play_sweep_select_dual(exp, qubit, pulse, section, parameters)
            else:
                self.play_sweep_select_single(exp, qubit, pulse, section, parameters, partial_sweep)

    def flux(self, exp, qubits):
        """qubit flux or qubit coupler flux for bias sweep or pulses"""
        for qubit in qubits.values():
            q = qubit.name
            with exp.section(uid=f"sequence_bias{q}"):
                i = 0
                time = 0
                for pulse in self.sequence[f"flux{q}"]:
                    if not isinstance(pulse, ZhSweeperLine):
                        pulse.zhpulse.uid += str(i)
                        exp.delay(
                            signal=f"flux{q}",
                            time=round(pulse.pulse.start * NANO_TO_SECONDS, 9) - time,
                        )
                        time = round(pulse.pulse.duration * NANO_TO_SECONDS, 9) + round(
                            pulse.pulse.start * NANO_TO_SECONDS, 9
                        )
                    if isinstance(pulse, ZhSweeperLine):
                        self.play_sweep(exp, qubit, pulse, section="flux")
                    elif isinstance(pulse, ZhSweeper):
                        self.play_sweep(exp, qubit, pulse, section="flux")
                    elif isinstance(pulse, ZhPulse):
                        exp.play(signal=f"flux{q}", pulse=pulse.zhpulse)
                    i += 1

    def drive(self, exp, qubits, relaxation_time):
        """qubit driving pulses"""

        for qubit in qubits.values():
            if not qubit.flux_coupler:
                if self.sequence[f"drive{qubit.name}"]:
                    time = 0
                    sequences_drive = defaultdict(list)
                    last_pulse = 0
                    sequence_aux = []
                    i = 0
                    for pulse in self.sequence[f"drive{qubit.name}"]:
                        pulse_qibo = pulse.pulse
                        if pulse_qibo.start - last_pulse > relaxation_time:
                            sequences_drive[i] = sequence_aux
                            sequence_aux = []
                            i += 1
                        sequence_aux.append(pulse)
                        last_pulse = pulse_qibo.start
                    sequences_drive[i] = sequence_aux

                    i = 0
                    for sequence in sequences_drive.values():
                        j = 0

                        with exp.section(uid=f"sequence_drive{qubit.name}_{i}"):
                            for pulse in sequence:
                                if not isinstance(pulse, ZhSweeperLine):
                                    exp.delay(
                                        signal=f"drive{qubit.name}", time=round(pulse.pulse.start * 1e-9, 9) - time
                                    )
                                    time += (
                                        round(pulse.pulse.duration * 1e-9, 9)
                                        + round(pulse.pulse.start * 1e-9, 9)
                                        - time
                                    )
                                    pulse.zhpulse.uid = pulse.zhpulse.uid + str(j)
                                    if isinstance(pulse, ZhSweeper):
                                        self.play_sweep(exp, qubit, pulse, section="drive")
                                    elif isinstance(pulse, ZhPulse):
                                        exp.play(
                                            signal=f"drive{qubit.name}",
                                            pulse=pulse.zhpulse,
                                            phase=pulse.pulse.relative_phase,
                                        )
                                        j += 1
                                elif isinstance(pulse, ZhSweeperLine):
                                    exp.delay(signal=f"drive{qubit.name}", time=pulse.zhsweeper)
                        i += 1

    @staticmethod
    def play_after_set(sequence, type):
        longest = 0
        for pulse in sequence:
            if longest < pulse.finish:
                longest = pulse.finish
                qubit_after = pulse.qubit
        return f"sequence_{type}{qubit_after}"

    # For pulsed spectroscopy, set integration_length and either measure_pulse or measure_pulse_length.
    # For CW spectroscopy, set only integration_length and do not specify the measure signal.
    # For all other measurements, set either length or pulse for both the measure pulse and integration kernel.
    def measure_relax(self, exp, qubits, relaxation_time, acquisition_type):
        """qubit readout pulse, data acquisition and qubit relaxation"""
        play_after = None
        if len(self.sequence_qibo.qf_pulses) != 0 and len(self.sequence_qibo.qd_pulses) != 0:
            play_after = (
                self.play_after_set(self.sequence_qibo.qf_pulses, "bias")
                if self.sequence_qibo.qf_pulses.finish > self.sequence_qibo.qd_pulses.finish
                else self.play_after_set(self.sequence_qibo.qd_pulses, "drive")
            )
        elif len(self.sequence_qibo.qf_pulses) != 0:
            play_after = self.play_after_set(self.sequence_qibo.qf_pulses, "bias")
        elif len(self.sequence_qibo.qd_pulses) != 0:
            play_after = self.play_after_set(self.sequence_qibo.qd_pulses, "drive")

        for qubit in qubits.values():
            if qubit.flux_coupler:
                continue
            q = qubit.name
            if len(self.sequence[f"readout{q}"]) != 0:
                i = 0
                for pulse in self.sequence[f"readout{qubit.name}"]:
                    if play_after is not None:
                        play_after_aux = play_after + f"_{i}"
                    with exp.section(uid=f"sequence_measure{qubit.name}_{i}", play_after=play_after_aux):
                        pulse.zhpulse.uid = pulse.zhpulse.uid + str(i)

                        """Integration weights definition or load from the chip folder"""
                        weights_file = (
                            INSTRUMENTS_DATA_FOLDER
                            / f"{self.chip}/weights/integration_weights_optimization_qubit_{q}.npy"
                        )
                        if weights_file.is_file():
                            logging.info("I'm using optimized IW")
                            samples = np.load(
                                weights_file,
                                allow_pickle=True,
                            )
                            if acquisition_type == lo.AcquisitionType.DISCRIMINATION:
                                weight = lo.pulse_library.sampled_pulse_complex(
                                    uid="weight" + pulse.zhpulse.uid,
                                    samples=samples[0] * np.exp(1j * qubit.iq_angle),
                                )
                            else:
                                weight = lo.pulse_library.sampled_pulse_complex(
                                    uid="weight" + pulse.zhpulse.uid,
                                    samples=samples[0],
                                )
                        else:
                            logging.info("I'm using dumb IW")
                            "We adjust for smearing and remove smearing/2 at the end"
                            exp.delay(
                                signal=f"acquire{q}",
                                time=self.smearing * NANO_TO_SECONDS,
                            )
                            if acquisition_type == lo.AcquisitionType.DISCRIMINATION:
                                weight = lo.pulse_library.sampled_pulse_complex(
                                    np.ones([int(pulse.pulse.duration * 2 - 3 * self.smearing * NANO_TO_SECONDS)])
                                    * np.exp(1j * qubit.iq_angle)
                                )
                            else:
                                weight = lo.pulse_library.const(
                                    uid="weight" + pulse.zhpulse.uid,
                                    length=round(pulse.pulse.duration * NANO_TO_SECONDS, 9)
                                    - 1.5 * self.smearing * NANO_TO_SECONDS,
                                    amplitude=1,
                                )

                            measure_pulse_parameters = None  # {"phase": 0}

                            exp.measure(
                                acquire_signal=f"acquire{qubit.name}",
                                handle=f"sequence{qubit.name}_{i}",
                                integration_kernel=weight,
                                integration_kernel_parameters=None,
                                integration_length=None,
                                measure_signal=f"measure{qubit.name}",
                                measure_pulse=pulse.zhpulse,
                                measure_pulse_length=round(pulse.pulse.duration * 1e-9, 9),
                                measure_pulse_parameters=measure_pulse_parameters,
                                measure_pulse_amplitude=None,
                                acquire_delay=self.time_of_flight * 1e-9,
                                reset_delay=relaxation_time * 1e-9,
                            )
                            i += 1

    def fast_reset(self, exp, qubits, fast_reset):
        """
        Conditional fast reset after readout - small delay for signal processing
        This is a very naive approach that can be improved by repeating this step until
        we reach non fast reset fidelity
        https://quantum-computing.ibm.com/lab/docs/iql/manage/systems/reset/backend_reset
        """
        logging.warning("Im fast resetting")
        for qubit_name in self.sequence_qibo.qubits:
            qubit = qubits[qubit_name]
            if qubit.flux_coupler:
                continue
            q = qubit.name
            with exp.section(uid=f"fast_reset{q}", play_after=f"sequence_measure{q}"):
                with exp.match_local(handle=f"sequence{q}"):
                    with exp.case(state=1):
                        exp.play(signal=f"drive{q}", pulse=ZhPulse(fast_reset[q]).zhpulse)

    @staticmethod
    def rearrange_sweepers(sweepers):
        rearranging_axes = [[], []]
        if len(sweepers) == 2:
            if sweepers[1].parameter is Parameter.frequency:
                if sweepers[0].parameter is Parameter.bias:
                    rearranging_axes[0] += [sweepers.index(sweepers[1])]
                    rearranging_axes[1] += [0]
                    sweeper_changed = sweepers[1]
                    sweepers.remove(sweeper_changed)
                    sweepers.insert(0, sweeper_changed)
                    warnings.warn("Sweepers were reordered")
                elif (
                    not sweepers[0].parameter is Parameter.amplitude
                    and sweepers[0].pulses[0].type is not PulseType.READOUT
                ):
                    rearranging_axes[0] += [sweepers.index(sweepers[1])]
                    rearranging_axes[1] += [0]
                    sweeper_changed = sweepers[1]
                    sweepers.remove(sweeper_changed)
                    sweepers.insert(0, sweeper_changed)
                    warnings.warn("Sweepers were reordered")
        return rearranging_axes, sweepers

    def offsets_off(self):
        for sigout in range(0, 8):
            self.session.devices["device_hdawg"].awgs[0].sigouts[sigout].offset = 0
        self.session.devices["device_hdawg2"].awgs[0].sigouts[0].offset = 0

    def sweep(self, qubits, sequence: PulseSequence, options, *sweepers):
        """Play pulse and sweepers sequence"""

        self.signal_map = {}

        sweepers = list(sweepers)

        dimensions = []
        if options.averaging_mode is AveragingMode.SINGLESHOT:
            dimensions = [options.nshots]

        for sweeper in sweepers:
            dimensions.append(len(sweeper.values))

        # Re-arranging sweepers based on hardware limitations
        # FIXME: Punchout and frequency case
        rearranging_axes, sweepers = self.rearrange_sweepers(sweepers)
        self.sweepers = sweepers
        # TODO: Read frequency for pulses instead of qubit patch
        self.frequency_from_pulses(qubits, sequence)

        """
        Play pulse sequence steps, one on each method:
        Translation, Calibration, Experiment Definition and Execution.
        """
        self.experiment_flow(qubits, sequence, options, sweepers)
        self.run_exp()

        # TODO: General, several readouts and qubits
        "Get the results back"
        # results = self.get_results(self, qubits, options, dimensions, rearranging_axes)

        results = {}
        for qubit in qubits.values():
            if qubit.flux_coupler:
                continue
            q = qubit.name
            if len(self.sequence[f"readout{q}"]) != 0:
                exp_res = self.results.get_data(f"sequence{q}_{0}")
                # Reorder dimensions
                exp_res = np.moveaxis(exp_res, rearranging_axes[0], rearranging_axes[1])
                if options.acquisition_type is AcquisitionType.DISCRIMINATION:
                    data = np.array([exp_res]) if options.averaging_mode is AveragingMode.CYCLIC else np.array(exp_res)
                    results[self.sequence[f"readout{q}"][0].pulse.serial] = options.results_type(data)
                else:
                    results[self.sequence[f"readout{q}"][0].pulse.serial] = options.results_type(data=np.array(exp_res))

        exp_dimensions = list(np.array(exp_res).shape)
        if dimensions != exp_dimensions:
            logging.warn("dimensions {: d} , exp_dimensions {: d}".format(dimensions, exp_dimensions))
            warnings.warn("dimensions not properly ordered")

<<<<<<< HEAD
=======
        self.offsets_off()

>>>>>>> 5606f9c9
        # FIXME: Include this on the reports
        # html containing the pulse sequence schedule
        # lo.show_pulse_sheet("pulses", self.exp)
        return results

    def sweep_recursion(self, qubits, exp, exp_calib, exp_options):
        """Sweepers recursion for multiple nested Real Time sweepers"""

        sweeper = self.sweepers[0]

        i = len(self.sweepers) - 1
        self.sweepers.remove(sweeper)
        parameter = None

        if sweeper.parameter is Parameter.frequency:
            for pulse in sweeper.pulses:
                line = "drive" if pulse.type is PulseType.DRIVE else "measure"
                zhsweeper = ZhSweeper(pulse, sweeper, qubits[sweeper.pulses[0].qubit]).zhsweeper
                zhsweeper.uid = f"frequency"  # TODO: Changing the name from "frequency" breaks it
                exp_calib[f"{line}{pulse.qubit}"] = lo.SignalCalibration(
                    oscillator=lo.Oscillator(
                        frequency=zhsweeper,
                        modulation_type=lo.ModulationType.HARDWARE,
                    )
                )
        if sweeper.parameter is Parameter.amplitude:
            for pulse in sweeper.pulses:
                sweeper.values = sweeper.values.copy()
                pulse.amplitude *= max(abs(sweeper.values))
                sweeper.values /= max(abs(sweeper.values))
                parameter = ZhSweeper(pulse, sweeper, qubits[sweeper.pulses[0].qubit]).zhsweeper

        if sweeper.parameter is Parameter.bias:
            for qubit in sweeper.qubits:
                parameter = ZhSweeperLine(sweeper, qubit, self.sequence_qibo).zhsweeper

        elif sweeper.parameter is Parameter.delay:
            parameter = ZhSweeperLine(sweeper).zhsweeper

        elif parameter is None:
            parameter = ZhSweeper(sweeper.pulses[0], sweeper, qubits[sweeper.pulses[0].qubit]).zhsweeper

        with exp.sweep(
            uid=f"sweep_{sweeper.parameter.name.lower()}_{i}",  # FIXME: This uid trouble double freq ???
            parameter=parameter,  # FIXME: This uid for double freq ???
            reset_oscillator_phase=True,  # FIXME: Should we reset this phase ???
        ):
            if len(self.sweepers) > 0:
                self.sweep_recursion(qubits, exp, exp_calib, exp_options)
            else:
                self.select_exp(exp, qubits, exp_options)

    def sweep_recursion_nt(self, qubits, options, exp, exp_calib):
        """
        Sweepers recursion for Near Time sweepers. Faster than regular software sweepers as
        they are executed on the actual device by (software ? or slower hardware ones)

        You want to avoid them so for now they are implement for a specific sweep.
        """

        logging.info("nt Loop")

        sweeper = self.nt_sweeps[0]

        i = len(self.nt_sweeps) - 1
        self.nt_sweeps.remove(sweeper)

        parameter = None

        if sweeper.parameter is Parameter.amplitude:
            for pulse in sweeper.pulses:
                zhsweeper = ZhSweeper(pulse, sweeper, qubits[sweeper.pulses[0].qubit]).zhsweeper
                zhsweeper.uid = "amplitude"  # f"amplitude{i}"
                path = "DEV12146"  # Hardcoded for SHFQC(SHFQA)
                parameter = zhsweeper

        elif parameter is None:
            parameter = ZhSweeper(sweeper.pulses[0], sweeper, qubits[sweeper.pulses[0].qubit]).zhsweeper

        with exp.sweep(
            uid=f"sweep_{sweeper.parameter.name.lower()}_{i}",
            parameter=parameter,
        ):
            exp.set_node(
                path=f"/{path}/qachannels/*/oscs/0/gain",  # FIXME: Hardcoded SHFQA device
                value=parameter,
            )

            if len(self.nt_sweeps) > 0:
                self.sweep_recursion_nt(qubits, options, exp, exp_calib)
            else:
                self.define_exp(qubits, options, exp, exp_calib)

    # -----------------------------------------------------------------------------

    def play_sim(self, qubits, sequence, options, sim_time):
        """Play pulse sequence"""

        self.experiment_flow(qubits, sequence, options)
        self.run_sim(sim_time)

    # TODO: Implement further pulse viewing functions from 2.2.0
    # should this be added in a way so the user can check how the sequence looks like ?
    def run_sim(self, sim_time):
        self.device_setup = lo.DeviceSetup.from_dict(
            data=self.descriptor,
            server_host="localhost",
            server_port=SERVER_PORT,
            setup_name=self.name,
        )
        # create a session
        self.sim_session = lo.Session(self.device_setup)
        # connect to session
        self.sim_device = self.sim_session.connect(do_emulation=True)
        self.exp = self.sim_session.compile(self.experiment, compiler_settings=COMPILER_SETTINGS)
        # self.offsets_off()

        # Plot simulated output signals with helper function
        plot_simulation(
            self.exp,
            start_time=0,
            length=sim_time,
            plot_width=10,
            plot_height=3,
        )<|MERGE_RESOLUTION|>--- conflicted
+++ resolved
@@ -981,11 +981,8 @@
             logging.warn("dimensions {: d} , exp_dimensions {: d}".format(dimensions, exp_dimensions))
             warnings.warn("dimensions not properly ordered")
 
-<<<<<<< HEAD
-=======
         self.offsets_off()
 
->>>>>>> 5606f9c9
         # FIXME: Include this on the reports
         # html containing the pulse sequence schedule
         # lo.show_pulse_sheet("pulses", self.exp)
