import logging
import os
import warnings
from collections import defaultdict
from dataclasses import replace
from pathlib import Path

import laboneq._token
import laboneq.simple as lo
import numpy as np
from laboneq.contrib.example_helpers.plotting.plot_helpers import plot_simulation

from qibolab import AcquisitionType, AveragingMode, ExecutionParameters
from qibolab.instruments.abstract import AbstractInstrument, InstrumentException
from qibolab.paths import qibolab_folder
from qibolab.pulses import FluxPulse, PulseSequence, PulseType
from qibolab.sweeper import Parameter

# this env var just needs to be set
os.environ["LABONEQ_TOKEN"] = "not required"
laboneq._token.is_valid_token = lambda _token: True

# FIXME: Multiplex (For readout). Workaround integration weights padding with zeros.
# FIXME: Handle on acquires for list of pulse sequences
# FIXME: I think is a hardware limitation but I cant sweep multiple drive oscillator at the same time

NANO_TO_SECONDS = 1e-9
SERVER_PORT = "8004"
COMPILER_SETTINGS = {
    "SHFSG_FORCE_COMMAND_TABLE": True,
    "SHFSG_MIN_PLAYWAVE_HINT": 32,
    "SHFSG_MIN_PLAYZERO_HINT": 32,
}

"""Translating to Zurich ExecutionParameters"""
ACQUISITION_TYPE = {
    AcquisitionType.INTEGRATION: lo.AcquisitionType.INTEGRATION,
    AcquisitionType.RAW: lo.AcquisitionType.RAW,
    AcquisitionType.DISCRIMINATION: lo.AcquisitionType.DISCRIMINATION,
}

AVERAGING_MODE = {
    AveragingMode.CYCLIC: lo.AveragingMode.CYCLIC,
    AveragingMode.SINGLESHOT: lo.AveragingMode.SINGLE_SHOT,
}


# FIXME: Either implement more or create and arbitrary one
def select_pulse(pulse, pulse_type):
    """Pulse translation"""

    if str(pulse.shape) == "Rectangular()":
        return lo.pulse_library.const(
            uid=(f"{pulse_type}_{pulse.qubit}_"),
            length=round(pulse.duration * NANO_TO_SECONDS, 9),
            amplitude=pulse.amplitude,
        )
    if "Gaussian" in str(pulse.shape):
        sigma = pulse.shape.rel_sigma
        return lo.pulse_library.gaussian(
            uid=(f"{pulse_type}_{pulse.qubit}_"),
            length=round(pulse.duration * NANO_TO_SECONDS, 9),
            amplitude=pulse.amplitude,
            sigma=2 / sigma,
            zero_boundaries=False,
        )

    if "GaussianSquare" in str(pulse.shape):
        sigma = pulse.shape.rel_sigma
        return lo.pulse_library.gaussian_square(
            uid=(f"{pulse_type}_{pulse.qubit}_"),
            length=round(pulse.duration * NANO_TO_SECONDS, 9),
            width=round(pulse.duration * NANO_TO_SECONDS, 9) * 0.9,  # 90% Flat
            amplitude=pulse.amplitude,
            sigma=2 / sigma,
            zero_boundaries=False,
        )

    if "Drag" in str(pulse.shape):
        sigma = pulse.shape.rel_sigma
        beta = pulse.shape.beta
        return lo.pulse_library.drag(
            uid=(f"{pulse_type}_{pulse.qubit}_"),
            length=round(pulse.duration * NANO_TO_SECONDS, 9),
            amplitude=pulse.amplitude,
            sigma=2 / sigma,
            beta=beta,
            zero_boundaries=False,
        )

        # TODO: if "Slepian" in str(pulse.shape):
        "Implement Slepian shaped flux pulse https://arxiv.org/pdf/0909.5368.pdf"

        # TODO: if "Slepian" in str(pulse.shape):if "Sampled" in str(pulse.shape):
        "Implement Sampled pulses for Optimal control algorithms like GRAPE"

        """
        Typically, the sampler function should discard ``length`` and ``amplitude``, and
        instead assume that the pulse extends from -1 to 1, and that it has unit
        amplitude. LabOne Q will automatically rescale the sampler's output to the correct
        amplitude and length.

        They don't even do that on their notebooks
        and just use lenght and amplitude but we have to check

        x = pulse.envelope_waveform_i.data  No need for q ???
        """


class ZhPulse:
    def __init__(self, pulse):
        """Zurich pulse from qibolab pulse"""
        self.pulse = pulse
        """Qibolab pulse"""
        self.signal = f"{pulse.type.name.lower()}{pulse.qubit}"
        """Line associated with the pulse"""
        self.zhpulse = select_pulse(pulse, pulse.type.name.lower())
        """Zurich pulse"""


class ZhSweeper:
    def __init__(self, pulse, sweeper, qubit):
        """
        Zurich sweeper from qibolab sweeper for pulse parameters
        Amplitude, Duration, Frequency (and maybe Phase)

        """

        self.sweeper = sweeper
        """Qibolab sweeper"""

        self.pulse = pulse
        """Qibolab pulse associated to the sweeper"""
        self.signal = f"{pulse.type.name.lower()}{pulse.qubit}"
        """Line associated with the pulse"""
        self.zhpulse = ZhPulse(pulse).zhpulse
        """Zurich pulse associated to the sweeper"""

        self.zhsweeper = self.select_sweeper(pulse.type, sweeper, qubit)
        """Zurich sweeper"""

        self.zhsweepers = [self.select_sweeper(pulse.type, sweeper, qubit)]
        """
        Zurich sweepers, Need something better to store multiple sweeps on the same pulse

        Not properly implemented as it was only used on Rabi amplitude vs lenght and it
        was an unused routine.
        """

    @staticmethod
    def select_sweeper(ptype, sweeper, qubit):
        """Sweeper translation"""

        if sweeper.parameter is Parameter.amplitude:
            return lo.SweepParameter(
                uid=sweeper.parameter.name,
                values=sweeper.values,
            )
        if sweeper.parameter is Parameter.duration:
            return lo.SweepParameter(
                uid=sweeper.parameter.name,
                values=sweeper.values * NANO_TO_SECONDS,
            )
        if sweeper.parameter is Parameter.relative_phase:
            return lo.SweepParameter(
                uid=sweeper.parameter.name,
                values=sweeper.values,
            )
        # TODO: take intermediate frequency from the pulses
        if sweeper.parameter is Parameter.frequency:
            if ptype is PulseType.READOUT:
                intermediate_frequency = qubit.readout_frequency - qubit.readout.local_oscillator.frequency
            elif ptype is PulseType.DRIVE:
                intermediate_frequency = qubit.drive_frequency - qubit.drive.local_oscillator.frequency
            return lo.LinearSweepParameter(
                uid=sweeper.parameter.name,
                start=sweeper.values[0] + intermediate_frequency,
                stop=sweeper.values[-1] + intermediate_frequency,
                count=len(sweeper.values),
            )

    def add_sweeper(self, sweeper, qubit):
        """Add sweeper to list of sweepers"""
        self.zhsweepers.append(self.select_sweeper(self.pulse.type, sweeper, qubit))


class ZhSweeperLine:
    def __init__(self, sweeper, qubit=None, sequence=None):
        """
        Zurich sweeper from qibolab sweeper for non pulse parameters
        Bias, Delay (, power_range, local_oscillator frequency, offset ???)

        For now Parameter.bias sweepers are implemented as Parameter.Amplitude
        on a flux pulse. We may want to keep this class separate for future
        Near Time sweeps
        """

        self.sweeper = sweeper
        """Qibolab sweeper"""

        # TODO: I already created a flux pulse check
        if sweeper.parameter is Parameter.bias:
            pulse = FluxPulse(
                start=sequence.start,
                duration=sequence.duration,
                amplitude=1,
                shape="Rectangular",
                channel=qubit.flux.name,
                qubit=qubit.name,
            )
            self.pulse = pulse
            self.signal = f"flux{qubit.name}"

            self.zhpulse = lo.pulse_library.const(
                uid=(f"{pulse.type.name.lower()}_{pulse.qubit}_"),
                length=round(pulse.duration * NANO_TO_SECONDS, 9),
                amplitude=pulse.amplitude,
            )

        # Need something better to store multiple sweeps on the same pulse
        self.zhsweeper = self.select_sweeper(sweeper)

    @staticmethod
    def select_sweeper(sweeper):
        """Sweeper translation"""
        if sweeper.parameter is Parameter.bias:
            return lo.SweepParameter(
                uid=sweeper.parameter.name,
                values=sweeper.values,
            )
        if sweeper.parameter is Parameter.delay:
            return lo.SweepParameter(
                uid=sweeper.parameter.name,
                values=sweeper.values * NANO_TO_SECONDS,
            )


class Zurich(AbstractInstrument):
    """Zurich driver main class"""

    def __init__(self, name, descriptor, use_emulation=False):
        self.name = name
        "Setup name (str)"

        self.descriptor = descriptor
        """
        Port and device mapping in yaml text (str)

        It should be used as a template by adding extra lines for each of the different
        frequency pulses played thought the same port after parsing the sequence.
        """

        self.emulation = use_emulation
        "Enable emulation mode (bool)"
        self.is_connected = False
        "Is the device connected ? (bool)"

        self.signal_map = {}
        "Signals to lines mapping"
        self.calibration = lo.Calibration()
        "Zurich calibration object)"

        self.device_setup = None
        self.session = None
        self.device = None
        "Zurich device parameters for connection"

        self.time_of_flight = 0.0
        self.smearing = 0.0
        self.chip = "iqm5q"
        "Parameters read from the runcard not part of ExecutionParameters"

        self.exp = None
        self.experiment = None
        self.exp_options = ExecutionParameters
        self.exp_calib = lo.Calibration()
        self.results = None
        "Zurich experiment definitions"

        self.acquisition_type = None
        "To store if the AcquisitionType.SPECTROSCOPY needs to be enabled by parsing the sequence"

        self.sequence = defaultdict(list)
        "Zurich pulse sequence"
        self.sequence_qibo = None
        # Remove if able

        self.sweepers = []
        self.nt_sweeps = None
        "Storing sweepers"
        # Improve the storing of multiple sweeps

    def connect(self):
        if not self.is_connected:
            for _ in range(3):
                try:
                    self.device_setup = lo.DeviceSetup.from_descriptor(
                        yaml_text=self.descriptor,
                        server_host="localhost",
                        server_port=SERVER_PORT,
                        setup_name=self.name,
                    )
                    # To fully remove logging #configure_logging=False
                    self.session = lo.Session(self.device_setup, log_level=20)
                    self.device = self.session.connect(do_emulation=self.emulation)
                    self.is_connected = True
                    break
                except Exception as exc:
                    logging.critical(f"Unable to connect:\n{str(exc)}\nRetrying...")
            if not self.is_connected:
                raise InstrumentException(self, f"Unable to connect to {self.name}")

    def start(self):
        pass

    def stop(self):
        pass

    def disconnect(self):
        if self.is_connected:
            self.device = self.session.disconnect()
            self.is_connected = False
        else:
            logging.warning("Already disconnected")

    # FIXME: Not working so it does not get the settings
    def setup(self, **_kwargs):
        pass

    def calibration_step(self, qubits):
        """
        Zurich general pre experiment calibration definitions

        Change to get frequencies from sequence
        """

        for qubit in qubits.values():
            if qubit.flux_coupler:
                self.register_flux_line(qubit)
            else:
                if qubit.flux is not None:
                    self.register_flux_line(qubit)
                if len(self.sequence[f"drive{qubit.name}"]) != 0:
                    self.register_drive_line(
                        qubit=qubit,
                        intermediate_frequency=qubit.drive_frequency - qubit.drive.local_oscillator.frequency,
                    )
                if len(self.sequence[f"readout{qubit.name}"]) != 0:
                    self.register_readout_line(
                        qubit=qubit,
                        intermediate_frequency=qubit.readout_frequency - qubit.readout.local_oscillator.frequency,
                    )
        self.device_setup.set_calibration(self.calibration)

    def register_readout_line(self, qubit, intermediate_frequency):
        """Registers qubit measure and acquire lines to calibration and signal map.

        Note
        ----
        To allow debugging with and oscilloscope, just set the following::

            self.calibration[f"/logical_signal_groups/q{q}/measure_line"] = lo.SignalCalibration(
                ...,
                local_oscillator=lo.Oscillator(
                    ...
                    frequency=0.0,
                ),
                ...,
                port_mode=lo.PortMode.LF,
                ...,
            )

        """

        q = qubit.name
        self.signal_map[f"measure{q}"] = self.device_setup.logical_signal_groups[f"q{q}"].logical_signals[
            "measure_line"
        ]
        self.calibration[f"/logical_signal_groups/q{q}/measure_line"] = lo.SignalCalibration(
            oscillator=lo.Oscillator(
                frequency=intermediate_frequency,
                modulation_type=lo.ModulationType.SOFTWARE,
            ),
            local_oscillator=lo.Oscillator(
                uid="lo_shfqa",
                frequency=int(qubit.readout.local_oscillator.frequency),
            ),
            range=qubit.readout.power_range,
            port_delay=None,
            delay_signal=0,
        )

        self.signal_map[f"acquire{q}"] = self.device_setup.logical_signal_groups[f"q{q}"].logical_signals[
            "acquire_line"
        ]
        self.calibration[f"/logical_signal_groups/q{q}/acquire_line"] = lo.SignalCalibration(
            oscillator=lo.Oscillator(
                frequency=intermediate_frequency,
                modulation_type=lo.ModulationType.SOFTWARE,
            ),
            local_oscillator=lo.Oscillator(
                uid="lo_shfqa",
                frequency=int(qubit.readout.local_oscillator.frequency),
            ),
            range=qubit.feedback.power_range,
            port_delay=self.time_of_flight * NANO_TO_SECONDS,
            threshold=qubit.threshold,
        )

    def register_drive_line(self, qubit, intermediate_frequency):
        """Registers qubit drive line to calibration and signal map."""
        q = qubit.name
        self.signal_map[f"drive{q}"] = self.device_setup.logical_signal_groups[f"q{q}"].logical_signals["drive_line"]
        self.calibration[f"/logical_signal_groups/q{q}/drive_line"] = lo.SignalCalibration(
            oscillator=lo.Oscillator(
                frequency=intermediate_frequency,
                modulation_type=lo.ModulationType.HARDWARE,
            ),
            local_oscillator=lo.Oscillator(
                uid="lo_shfqc",
                frequency=int(qubit.drive.local_oscillator.frequency),
            ),
            range=qubit.drive.power_range,
            port_delay=None,
            delay_signal=0,
        )

    def register_flux_line(self, qubit):
        """Registers qubit flux line to calibration and signal map."""
        q = qubit.name
        self.signal_map[f"flux{q}"] = self.device_setup.logical_signal_groups[f"q{q}"].logical_signals["flux_line"]
        self.calibration[f"/logical_signal_groups/q{q}/flux_line"] = lo.SignalCalibration(
            range=qubit.flux.power_range,
            port_delay=None,
            delay_signal=0,
            voltage_offset=qubit.flux.bias,
        )

    def run_exp(self):
        """Compilation settings, compilation step, execution step and data retrival"""
        compiler_settings = COMPILER_SETTINGS

        self.exp = self.session.compile(self.experiment, compiler_settings=compiler_settings)
        self.results = self.session.run(self.exp)

    @staticmethod
    def frequency_from_pulses(qubits, sequence):
        for pulse in sequence:
            qubit = qubits[pulse.qubit]
            if pulse.type is PulseType.READOUT:
                qubit.readout_frequency = pulse.frequency
            if pulse.type is PulseType.DRIVE:
                qubit.drive_frequency = pulse.frequency

    def experiment_flow(self, qubits, sequence, options, sweepers=[]):
        self.sequence_zh(sequence, qubits, sweepers)
        self.calibration_step(qubits)
        self.create_exp(qubits, options)

    # TODO: Play taking a big sequence with several acquire steps
    def play(self, qubits, sequence, options):
        """Play pulse sequence"""
        self.signal_map = {}
        dimensions = []
        if options.averaging_mode is AveragingMode.SINGLESHOT:
            dimensions = [options.nshots]

        # TODO: Read frequency for pulses instead of qubit patch
        self.frequency_from_pulses(qubits, sequence)

        """
        Play pulse sequence steps, one on each method:
        Translation, Calibration, Experiment Definition and Execution.
        """

        self.experiment_flow(qubits, sequence, options)
        self.run_exp()

        # TODO: General, several readouts and qubits
        # TODO: Implement the new results!
        "Get the results back"
        results = {}
        for qubit in qubits.values():
            if qubit.flux_coupler:
                continue
            q = qubit.name
            if len(self.sequence[f"readout{q}"]) != 0:
                exp_res = self.results.get_data(f"sequence{q}")
                if options.acquisition_type is AcquisitionType.DISCRIMINATION:
                    data = np.array([exp_res]) if options.averaging_mode is AveragingMode.CYCLIC else np.array(exp_res)
                    results[self.sequence[f"readout{q}"][0].pulse.serial] = options.results_type(data)
                    results[self.sequence[f"readout{q}"][0].pulse.qubit] = options.results_type(data)
                else:
                    results[self.sequence[f"readout{q}"][0].pulse.serial] = options.results_type(data=np.array(exp_res))
                    results[self.sequence[f"readout{q}"][0].pulse.qubit] = options.results_type(data=np.array(exp_res))

        exp_dimensions = list(np.array(exp_res).shape)
        if dimensions != exp_dimensions:
            logging.warn("dimensions {: d} , exp_dimensions {: d}".format(dimensions, exp_dimensions))
            warnings.warn("dimensions not properly ordered")

        # FIXME: Include this on the reports
        # html containing the pulse sequence schedule
        lo.show_pulse_sheet("pulses", self.exp)

        # There is no reason for disconnection and it prevents reconnection
        # for a period of time making the software loops with execute_play_sequence crash
        # self.disconnect()
        return results

    def sequence_zh(self, sequence, qubits, sweepers):
        """Qibo sequence to Zurich sequence"""

        "Define and assign the sequence"
        zhsequence = defaultdict(list)
        self.sequence_qibo = sequence

        "Fill the sequences with pulses according to their lines in temporal order"
        # TODO: Check if they invert the order if this will still work
        for pulse in sequence:
            zhsequence[f"{pulse.type.name.lower()}{pulse.qubit}"].append(ZhPulse(pulse))

        "Mess that gets the sweeper and substitutes the pulse it sweeps in the right place"

        SWEEPER_SET = {"amplitude", "frequency", "duration", "relative_phase"}
        SWEEPER_BIAS = {"bias"}
        SWEEPER_DELAY = {"delay"}

        for sweeper in sweepers:
            if sweeper.parameter.name in SWEEPER_SET:
                for pulse in sweeper.pulses:
                    aux_list = zhsequence[f"{pulse.type.name.lower()}{pulse.qubit}"]
                    if sweeper.parameter is Parameter.frequency and pulse.type is PulseType.READOUT:
                        self.acquisition_type = lo.AcquisitionType.SPECTROSCOPY
                    if sweeper.parameter is Parameter.amplitude and pulse.type is PulseType.READOUT:
                        self.acquisition_type = lo.AcquisitionType.SPECTROSCOPY
                        self.nt_sweeps.append(sweeper)
                        self.sweepers.remove(sweeper)
                    for element in aux_list:
                        if pulse == element.pulse:
                            if isinstance(aux_list[aux_list.index(element)], ZhPulse):
                                aux_list[aux_list.index(element)] = ZhSweeper(pulse, sweeper, qubits[pulse.qubit])
                            elif isinstance(aux_list[aux_list.index(element)], ZhSweeper):
                                aux_list[aux_list.index(element)].add_sweeper(sweeper, qubits[pulse.qubit])

            if sweeper.parameter.name in SWEEPER_BIAS:
                for qubit in sweeper.qubits:
                    zhsequence[f"flux{qubit.name}"] = [ZhSweeperLine(sweeper, qubit, sequence)]

            # FIXME: This may not place the Zhsweeper when the delay occurs among different sections or lines
            if sweeper.parameter.name in SWEEPER_DELAY:
                pulse = sweeper.pulses[0]
                aux_list = zhsequence[f"{pulse.type.name.lower()}{pulse.qubit}"]
                for element in aux_list:
                    if pulse == element.pulse:
                        if isinstance(aux_list[aux_list.index(element)], ZhPulse):
                            aux_list.insert(
                                aux_list.index(element) + 1,
                                ZhSweeperLine(sweeper, pulse.qubit, sequence),
                            )
                            break

        self.sequence = zhsequence

    def create_exp(self, qubits, options):
        """Zurich experiment initialization usig their Experiment class"""

        """Setting experiment signal lines"""
        signals = []
        for qubit in qubits.values():
            q = qubit.name
            if qubit.flux_coupler:
                signals.append(lo.ExperimentSignal(f"flux{q}"))
            else:
                if len(self.sequence[f"drive{q}"]) != 0:
                    signals.append(lo.ExperimentSignal(f"drive{q}"))
                if qubit.flux is not None:
                    signals.append(lo.ExperimentSignal(f"flux{q}"))
                if len(self.sequence[f"readout{q}"]) != 0:
                    signals.append(lo.ExperimentSignal(f"measure{q}"))
                    signals.append(lo.ExperimentSignal(f"acquire{q}"))

        exp = lo.Experiment(
            uid="Sequence",
            signals=signals,
        )

        if self.acquisition_type:
            acquisition_type = self.acquisition_type
            self.acquisition_type = None
        else:
            acquisition_type = ACQUISITION_TYPE[options.acquisition_type]
        averaging_mode = AVERAGING_MODE[options.averaging_mode]
        exp_options = replace(options, acquisition_type=acquisition_type, averaging_mode=averaging_mode)

        exp_calib = lo.Calibration()
        """Near Time recursion loop or directly to Real Time recursion loop"""
        if self.nt_sweeps is not None:
            self.sweep_recursion_nt(qubits, exp_options, exp, exp_calib)
        else:
            self.define_exp(qubits, exp_options, exp, exp_calib)

    def define_exp(self, qubits, exp_options, exp, exp_calib):
        """Real time definition"""
        with exp.acquire_loop_rt(
            uid="shots",
            count=exp_options.nshots,
            acquisition_type=exp_options.acquisition_type,
            averaging_mode=exp_options.averaging_mode,
        ):
            """Recursion loop for sweepers or just play a sequence"""
            if len(self.sweepers) > 0:
                self.sweep_recursion(qubits, exp, exp_calib, exp_options)
            else:
                self.select_exp(exp, qubits, exp_options)
            exp.set_calibration(exp_calib)
            exp.set_signal_map(self.signal_map)
            self.experiment = exp

    def select_exp(self, exp, qubits, exp_options):
        """Build Zurich Experiment selecting the relevant sections"""
        if "drive" in str(self.sequence):
            if "flux" in str(self.sequence):
                self.flux(exp, qubits)
                self.drive(exp, qubits)
            else:
                self.drive(exp, qubits)
        elif "flux" in str(self.sequence):
            self.flux(exp, qubits)
        self.measure_relax(exp, qubits, exp_options.relaxation_time, exp_options.acquisition_type)
        if exp_options.fast_reset is not False:
            self.fast_reset(exp, qubits, exp_options.fast_reset)

    @staticmethod
    def play_sweep_select(exp, qubit, pulse, section, parameters, partial_sweep):
        if any("amplitude" in param for param in parameters):
            pulse.zhpulse.amplitude *= max(pulse.zhsweeper.values)
            pulse.zhsweeper.values /= max(pulse.zhsweeper.values)
            exp.play(
                signal=f"{section}{qubit.name}",
                pulse=pulse.zhpulse,
                amplitude=pulse.zhsweeper,
                phase=pulse.pulse.relative_phase,
            )
        elif any("duration" in param for param in parameters):
            exp.play(
                signal=f"{section}{qubit.name}",
                pulse=pulse.zhpulse,
                length=pulse.zhsweeper,
                phase=pulse.pulse.relative_phase,
            )
        elif any("relative_phase" in param for param in parameters):
            exp.play(
                signal=f"{section}{qubit.name}",
                pulse=pulse.zhpulse,
                phase=pulse.zhsweeper,
            )
        elif "frequency" in partial_sweep.uid or partial_sweep.uid == "delay":
            # see if below also works for consistency
            # elif any("frequency" in param for param in parameters) or any("delay" in param for param in parameters):
            exp.play(
                signal=f"{section}{qubit.name}",
                pulse=pulse.zhpulse,
                phase=pulse.pulse.relative_phase,
            )

    def play_sweep(self, exp, qubit, pulse, section):
        """Play Zurich pulse when a sweeper is involved"""

        if isinstance(pulse, ZhSweeperLine):
            if pulse.zhsweeper.uid == "bias":
                exp.play(
                    signal=f"{section}{qubit.name}",
                    pulse=pulse.zhpulse,
                    amplitude=pulse.zhsweeper,
                )
        else:
            parameters = []
            for partial_sweep in pulse.zhsweepers:
                parameters.append(partial_sweep.uid)
            # Recheck partial sweeps
            self.play_sweep_select(exp, qubit, pulse, section, parameters, partial_sweep)

    def flux(self, exp, qubits):
        """qubit flux or qubit coupler flux for bias sweep or pulses"""
        for qubit in qubits.values():
            q = qubit.name
            with exp.section(uid=f"sequence_bias{q}"):
                i = 0
                time = 0
                for pulse in self.sequence[f"flux{q}"]:
                    if not isinstance(pulse, ZhSweeperLine):
                        pulse.zhpulse.uid += str(i)
                        exp.delay(
                            signal=f"flux{q}",
                            time=round(pulse.pulse.start * NANO_TO_SECONDS, 9) - time,
                        )
                        time = round(pulse.pulse.duration * NANO_TO_SECONDS, 9) + round(
                            pulse.pulse.start * NANO_TO_SECONDS, 9
                        )
                    if isinstance(pulse, ZhSweeperLine):
                        self.play_sweep(exp, qubit, pulse, section="flux")
                    else:
                        exp.play(signal=f"flux{q}", pulse=pulse.zhpulse)
                    i += 1

    def drive(self, exp, qubits):
        """qubit driving pulses"""
        for qubit in qubits.values():
            if qubit.flux_coupler:
                continue
            q = qubit.name
            time = 0
            i = 0
            if len(self.sequence[f"drive{q}"]) != 0:
                with exp.section(uid=f"sequence_drive{q}"):
                    for pulse in self.sequence[f"drive{q}"]:
                        if not isinstance(pulse, ZhSweeperLine):
                            exp.delay(
                                signal=f"drive{q}",
                                time=round(pulse.pulse.start * NANO_TO_SECONDS, 9) - time,
                            )
                            time = round(pulse.pulse.duration * NANO_TO_SECONDS, 9) + round(
                                pulse.pulse.start * NANO_TO_SECONDS, 9
                            )
                            pulse.zhpulse.uid += str(i)
                            if isinstance(pulse, ZhSweeper):
                                self.play_sweep(exp, qubit, pulse, section="drive")
                            elif isinstance(pulse, ZhPulse):
                                exp.play(
                                    signal=f"drive{q}",
                                    pulse=pulse.zhpulse,
                                    phase=pulse.pulse.relative_phase,
                                )
                                i += 1
                        elif isinstance(pulse, ZhSweeperLine):
                            exp.delay(signal=f"drive{q}", time=pulse.zhsweeper)

    @staticmethod
    def play_after_set(sequence, type):
        longest = 0
        for pulse in sequence:
            if longest < pulse.finish:
                longest = pulse.finish
                qubit_after = pulse.qubit
        return f"sequence_{type}{qubit_after}"

    # For pulsed spectroscopy, set integration_length and either measure_pulse or measure_pulse_length.
    # For CW spectroscopy, set only integration_length and do not specify the measure signal.
    # For all other measurements, set either length or pulse for both the measure pulse and integration kernel.
    def measure_relax(self, exp, qubits, relaxation_time, acquisition_type):
        """qubit readout pulse, data acquisition and qubit relaxation"""
        play_after = None
        if len(self.sequence_qibo.qf_pulses) != 0 and len(self.sequence_qibo.qd_pulses) != 0:
            play_after = (
                self.play_after_set(self.sequence_qibo.qf_pulses, "bias")
                if self.sequence_qibo.qf_pulses.finish > self.sequence_qibo.qd_pulses.finish
                else self.play_after_set(self.sequence_qibo.qd_pulses, "drive")
            )
        elif len(self.sequence_qibo.qf_pulses) != 0:
            play_after = self.play_after_set(self.sequence_qibo.qf_pulses, "bias")
        elif len(self.sequence_qibo.qd_pulses) != 0:
            play_after = self.play_after_set(self.sequence_qibo.qd_pulses, "drive")

        for qubit in qubits.values():
            if qubit.flux_coupler:
                continue
            q = qubit.name
            if len(self.sequence[f"readout{q}"]) != 0:
                for pulse in self.sequence[f"readout{q}"]:
                    i = 0
                    with exp.section(uid=f"sequence_measure{q}", play_after=play_after):
                        pulse.zhpulse.uid += str(i)

                        """Integration weights definition or load from the chip folder"""
                        weights_file = Path(
                            str(qibolab_folder)
                            + f"/runcards/{self.chip}/weights/integration_weights_optimization_qubit_{q}.npy"
                        )
                        if weights_file.is_file():
                            logging.info("I'm using optimized IW")
                            samples = np.load(
                                str(qibolab_folder)
                                + f"/runcards/{self.chip}/weights/integration_weights_optimization_qubit_{q}.npy",
                                allow_pickle=True,
                            )
                            if acquisition_type == lo.AcquisitionType.DISCRIMINATION:
                                weight = lo.pulse_library.sampled_pulse_complex(
                                    uid="weight" + pulse.zhpulse.uid,
                                    samples=samples[0] * np.exp(1j * qubit.iq_angle),
                                )
                            else:
                                weight = lo.pulse_library.sampled_pulse_complex(
                                    uid="weight" + pulse.zhpulse.uid,
                                    samples=samples[0],
                                )
                        else:
                            logging.info("I'm using dumb IW")
                            "We adjust for smearing and remove smearing/2 at the end"
                            exp.delay(
                                signal=f"measure{q}",
                                time=self.smearing * NANO_TO_SECONDS,
                            )
                            if acquisition_type == lo.AcquisitionType.DISCRIMINATION:
                                weight = lo.pulse_library.sampled_pulse_complex(
                                    np.ones([int(pulse.pulse.duration * 2 - 3 * self.smearing * NANO_TO_SECONDS)])
                                    * np.exp(1j * qubit.iq_angle)
                                )
                            else:
                                weight = lo.pulse_library.const(
                                    uid="weight" + pulse.zhpulse.uid,
                                    length=round(pulse.pulse.duration * NANO_TO_SECONDS, 9)
                                    - 1.5 * self.smearing * NANO_TO_SECONDS,
                                    amplitude=1,
                                )

                        measure_pulse_parameters = {"phase": 0}

                        exp.measure(
                            acquire_signal=f"acquire{q}",
                            handle=f"sequence{q}",
                            integration_kernel=weight,
                            integration_kernel_parameters=None,
                            integration_length=None,
                            measure_signal=f"measure{q}",
                            measure_pulse=pulse.zhpulse,
                            measure_pulse_length=round(pulse.pulse.duration * NANO_TO_SECONDS, 9),
                            measure_pulse_parameters=measure_pulse_parameters,
                            measure_pulse_amplitude=None,
                            acquire_delay=self.time_of_flight * NANO_TO_SECONDS,
                            reset_delay=relaxation_time * NANO_TO_SECONDS,
                        )
                        i += 1

    def fast_reset(self, exp, qubits, fast_reset):
        """
        Conditional fast reset after readout - small delay for signal processing
        This is a very naive approach that can be improved by repeating this step until
        we reach non fast reset fidelity
        https://quantum-computing.ibm.com/lab/docs/iql/manage/systems/reset/backend_reset
        """
        logging.warning("Im fast resetting")
        for qubit_name in self.sequence_qibo.qubits:
            qubit = qubits[qubit_name]
            if qubit.flux_coupler:
                continue
            q = qubit.name
            with exp.section(uid=f"fast_reset{q}", play_after=f"sequence_measure{q}"):
                with exp.match_local(handle=f"sequence{q}"):
                    with exp.case(state=1):
                        exp.play(signal=f"drive{q}", pulse=ZhPulse(fast_reset[q]).zhpulse)

    def sweep(self, qubits, sequence: PulseSequence, options, *sweepers):
        """Play pulse and sweepers sequence"""

        self.signal_map = {}

        sweepers = list(sweepers)

        dimensions = []
        if options.averaging_mode is AveragingMode.SINGLESHOT:
            dimensions = [options.nshots]

        for sweeper in sweepers:
            dimensions.append(len(sweeper.values))

        # Re-arranging sweepers based on hardware limitations
        # FIXME: Punchout and frequency case
        rearranging_axes = [[], []]
        if len(sweepers) == 2:
            if sweepers[1].parameter is Parameter.frequency:
                if sweepers[0].parameter is Parameter.bias:
                    rearranging_axes[0] += [sweepers.index(sweepers[1])]
                    rearranging_axes[1] += [0]
                    sweeper_changed = sweepers[1]
                    sweepers.remove(sweeper_changed)
                    sweepers.insert(0, sweeper_changed)
                    warnings.warn("Sweepers were reordered")
                elif (
                    not sweepers[0].parameter is Parameter.amplitude
                    and sweepers[0].pulses.type is not PulseType.READOUT
                ):
                    rearranging_axes[0] += [sweepers.index(sweepers[1])]
                    rearranging_axes[1] += [0]
                    sweeper_changed = sweepers[1]
                    sweepers.remove(sweeper_changed)
                    sweepers.insert(0, sweeper_changed)
                    warnings.warn("Sweepers were reordered")

        # TODO: Read frequency for pulses instead of qubit patch
        self.frequency_from_pulses(qubits, sequence)

        """
        Play pulse sequence steps, one on each method:
        Translation, Calibration, Experiment Definition and Execution.
        """
        self.sweepers = sweepers

        self.experiment_flow(qubits, sequence, options, sweepers)
        self.run_exp()

        # TODO: General, several readouts and qubits
        # TODO: Implement the new results!
        "Get the results back"
        results = {}
        for qubit in qubits.values():
            if qubit.flux_coupler:
                continue
            q = qubit.name
            if len(self.sequence[f"readout{q}"]) != 0:
                exp_res = self.results.get_data(f"sequence{q}")
                # Reorder dimensions
                exp_res = np.moveaxis(exp_res, rearranging_axes[0], rearranging_axes[1])
                if options.acquisition_type is AcquisitionType.DISCRIMINATION:
                    data = np.array([exp_res]) if options.averaging_mode is AveragingMode.CYCLIC else np.array(exp_res)
                    results[self.sequence[f"readout{q}"][0].pulse.serial] = options.results_type(data)
                else:
                    results[self.sequence[f"readout{q}"][0].pulse.serial] = options.results_type(data=np.array(exp_res))

        exp_dimensions = list(np.array(exp_res).shape)
        if dimensions != exp_dimensions:
            logging.warn("dimensions {: d} , exp_dimensions {: d}".format(dimensions, exp_dimensions))
            warnings.warn("dimensions not properly ordered")

        for sigout in range(0, 8):
            self.session.devices["device_hdawg"].awgs[0].sigouts[sigout].offset = 0
        self.session.devices["device_hdawg2"].awgs[0].sigouts[0].offset = 0

        # FIXME: Include this on the reports
        # html containing the pulse sequence schedule
<<<<<<< HEAD
        lo.show_pulse_sheet("pulses", self.exp)

=======
        # lo.show_pulse_sheet("pulses", self.exp)
>>>>>>> 216bd6eb
        return results

    def sweep_recursion(self, qubits, exp, exp_calib, exp_options):
        """Sweepers recursion for multiple nested Real Time sweepers"""

        sweeper = self.sweepers[0]

        i = len(self.sweepers) - 1
        self.sweepers.remove(sweeper)
        parameter = None

        if sweeper.parameter is Parameter.frequency:
            for pulse in sweeper.pulses:
                line = "drive" if pulse.type is PulseType.DRIVE else "measure"
                zhsweeper = ZhSweeper(pulse, sweeper, qubits[sweeper.pulses[0].qubit]).zhsweeper
                zhsweeper.uid = f"frequency"  # TODO: Changing the name from "frequency" breaks it
                exp_calib[f"{line}{pulse.qubit}"] = lo.SignalCalibration(
                    oscillator=lo.Oscillator(
                        frequency=zhsweeper,
                        modulation_type=lo.ModulationType.HARDWARE,
                    )
                )
        if sweeper.parameter is Parameter.amplitude:
            for pulse in sweeper.pulses:
                sweeper.values = sweeper.values.copy()
                pulse.amplitude *= max(sweeper.values)
                sweeper.values /= max(sweeper.values)
                parameter = ZhSweeper(pulse, sweeper, qubits[sweeper.pulses[0].qubit]).zhsweeper

        if sweeper.parameter is Parameter.bias:
            for qubit in sweeper.qubits:
                parameter = ZhSweeperLine(sweeper, qubit, self.sequence_qibo).zhsweeper

        elif sweeper.parameter is Parameter.delay:
            parameter = ZhSweeperLine(sweeper).zhsweeper

        elif parameter is None:
            parameter = ZhSweeper(sweeper.pulses[0], sweeper, qubits[sweeper.pulses[0].qubit]).zhsweeper

        with exp.sweep(
            uid=f"sweep_{sweeper.parameter.name.lower()}_{i}",  # FIXME: This uid trouble double freq ???
            parameter=parameter,  # FIXME: This uid for double freq ???
            reset_oscillator_phase=True,  # FIXME: Should we reset this phase ???
        ):
            if len(self.sweepers) > 0:
                self.sweep_recursion(qubits, exp, exp_calib, exp_options)
            else:
                self.select_exp(exp, qubits, exp_options)

    def sweep_recursion_nt(self, qubits, options, exp, exp_calib):
        """
        Sweepers recursion for Near Time sweepers. Faster than regular software sweepers as
        they are executed on the actual device by (software ? or slower hardware ones)

        You want to avoid them so for now they are implement for a specific sweep.
        """

        logging.info("nt Loop")

        sweeper = self.nt_sweeps[0]

        i = len(self.nt_sweeps) - 1
        self.nt_sweeps.remove(sweeper)

        parameter = None

        if sweeper.parameter is Parameter.amplitude:
            for pulse in sweeper.pulses:
                zhsweeper = ZhSweeper(pulse, sweeper, qubits[sweeper.pulses[0].qubit]).zhsweeper
                zhsweeper.uid = "amplitude"  # f"amplitude{i}"
                path = "DEV12146"  # Hardcoded for SHFQC(SHFQA)
                parameter = zhsweeper

        elif parameter is None:
            parameter = ZhSweeper(sweeper.pulses[0], sweeper, qubits[sweeper.pulses[0].qubit]).zhsweeper

        with exp.sweep(
            uid=f"sweep_{sweeper.parameter.name.lower()}_{i}",
            parameter=parameter,
        ):
            exp.set_node(
                path=f"/{path}/qachannels/*/oscs/0/gain",  # FIXME: Hardcoded SHFQA device
                value=parameter,
            )

            if len(self.nt_sweeps) > 0:
                self.sweep_recursion_nt(qubits, options, exp, exp_calib)
            else:
                self.define_exp(qubits, options, exp, exp_calib)

    # -----------------------------------------------------------------------------

    def play_sim(self, qubits, sequence, options, sim_time):
        """Play pulse sequence"""

        self.experiment_flow(sequence, qubits, options)
        self.exp = self.session.compile(self.experiment)
        self.run_sim(sim_time)

    # TODO: Implement further pulse viewing functions from 2.2.0
    # should this be added in a way so the user can check how the sequence looks like ?
    def run_sim(self, sim_time):
        self.device_setup = lo.DeviceSetup.from_descriptor(
            yaml_text=self.descriptor,
            server_host="localhost",
            server_port=SERVER_PORT,
            setup_name=self.name,
        )
        # create a session
        self.sim_session = lo.Session(self.device_setup)
        # connect to session
        self.sim_device = self.session.connect(do_emulation=True)

        # Plot simulated output signals with helper function
        plot_simulation(
            self.exp,
            start_time=0,
            length=sim_time,
            xaxis_label="Time (s)",
            yaxis_label="Amplitude",
            plot_width=10,
            plot_height=3,
        )<|MERGE_RESOLUTION|>--- conflicted
+++ resolved
@@ -928,12 +928,8 @@
 
         # FIXME: Include this on the reports
         # html containing the pulse sequence schedule
-<<<<<<< HEAD
         lo.show_pulse_sheet("pulses", self.exp)
 
-=======
-        # lo.show_pulse_sheet("pulses", self.exp)
->>>>>>> 216bd6eb
         return results
 
     def sweep_recursion(self, qubits, exp, exp_calib, exp_options):
