import os
import warnings
from collections import defaultdict
from dataclasses import asdict
from pathlib import Path

import laboneq._token
import laboneq.simple as lo
import numpy as np

from qibolab import AcquisitionType, AveragingMode, ExecutionParameters
from qibolab.instruments.abstract import AbstractInstrument, InstrumentException
from qibolab.paths import qibolab_folder
from qibolab.pulses import FluxPulse, PulseSequence, PulseType
from qibolab.result import (
    AveragedIntegratedResults,
    AveragedRawWaveformResults,
    AveragedStateResults,
    IntegratedResults,
    RawWaveformResults,
    StateResults,
)
from qibolab.sweeper import Parameter

os.environ["LABONEQ_TOKEN"] = "ciao come va?"  # or other random text
laboneq._token.is_valid_token = lambda _token: True

# FIXME: Multiplex (For readout). Workaround integration weights padding with zeros.
# FIXME: Handle on acquires for list of pulse sequences
# FIXME: I think is a hardware limitation but I cant sweep multiple drive oscillator at the same time


class ZhPulse:
    """Zurich pulse from qibolab pulse"""

    def __init__(self, pulse):
        """Qibolab pulse"""
        self.pulse = pulse
        """Line associated with the pulse"""
        self.signal = f"{pulse.type.name.lower()}{pulse.qubit}"
        """Zurich pulse"""
        self.zhpulse = self.select_pulse(pulse, pulse.type.name.lower())

    # FIXME: Either implement more or create and arbitrary one
    def select_pulse(self, pulse, pulse_type):
        """Pulse translation"""
        zh_pulse = None

        if str(pulse.shape) == "Rectangular()":
            zh_pulse = lo.pulse_library.const(
                uid=(f"{pulse_type}_{pulse.qubit}_"),
                length=round(pulse.duration * 1e-9, 9),
                amplitude=pulse.amplitude,
            )
        elif "Gaussian" in str(pulse.shape):
            sigma = pulse.shape.rel_sigma
            zh_pulse = lo.pulse_library.gaussian(
                uid=(f"{pulse_type}_{pulse.qubit}_"),
                length=round(pulse.duration * 1e-9, 9),
                amplitude=pulse.amplitude,
                sigma=2 / sigma,
                zero_boundaries=False,
            )

        elif "GaussianSquare" in str(pulse.shape):
            sigma = pulse.shape.rel_sigma
            zh_pulse = lo.pulse_library.gaussian_square(
                uid=(f"{pulse_type}_{pulse.qubit}_"),
                length=round(pulse.duration * 1e-9, 9),
                width=round(pulse.duration * 1e-9, 9) * 0.9,  # 90% Flat
                amplitude=pulse.amplitude,
                sigma=2 / sigma,
                zero_boundaries=False,
            )

        elif "Drag" in str(pulse.shape):
            sigma = pulse.shape.rel_sigma
            beta = pulse.shape.beta
            zh_pulse = lo.pulse_library.drag(
                uid=(f"{pulse_type}_{pulse.qubit}_"),
                length=round(pulse.duration * 1e-9, 9),
                amplitude=pulse.amplitude,
                sigma=2 / sigma,
                beta=beta,
                zero_boundaries=False,
            )
        elif "Slepian" in str(pulse.shape):
            "Implement Slepian shaped flux pulse https://arxiv.org/pdf/0909.5368.pdf"

        elif "Sampled" in str(pulse.shape):
            "Implement Sampled pulses for Optimal control algorithms like GRAPE"

            """
            Typically, the sampler function should discard ``length`` and ``amplitude``, and
            instead assume that the pulse extends from -1 to 1, and that it has unit
            amplitude. LabOne Q will automatically rescale the sampler's output to the correct
            amplitude and length.

            They don't even do that on their notebooks
            and just use lenght and amplitude but we have to check

            x = pulse.envelope_waveform_i.data  No need for q ???
            """

        return zh_pulse


class ZhSweeper:
    """
    Zurich sweeper from qibolab sweeper for pulse parameters
    Amplitude, Duration, Frequency (and maybe Phase)

    """

    def __init__(self, pulse, sweeper, qubit):
        """Qibolab sweeper"""
        self.sweeper = sweeper

        """Qibolab pulse associated to the sweeper"""
        self.pulse = pulse
        """Line associated with the pulse"""
        self.signal = f"{pulse.type.name.lower()}{pulse.qubit}"
        """Zurich pulse associated to the sweeper"""
        self.zhpulse = ZhPulse(pulse).zhpulse

        """Zurich sweeper"""
        self.zhsweeper = self.select_sweeper(sweeper, qubit)

        """
        Zurich sweepers, Need something better to store multiple sweeps on the same pulse

        Not properly implemented as it was only used on Rabi amplitude vs lenght and it
        was an unused routine.
        """
        self.zhsweepers = [self.select_sweeper(sweeper, qubit)]

    def select_sweeper(self, sweeper, qubit):
        """Sweeper translation"""

        if sweeper.parameter is Parameter.amplitude:
            zh_sweeper = lo.SweepParameter(
                uid=sweeper.parameter.name,
                values=sweeper.values,
            )
        elif sweeper.parameter is Parameter.duration:
            zh_sweeper = lo.SweepParameter(
                uid=sweeper.parameter.name,
                values=sweeper.values * 1e-9,
            )
        # TODO: take intermediate frequency from the pulses
        elif sweeper.parameter is Parameter.frequency:
            if self.pulse.type is PulseType.READOUT:
                intermediate_frequency = qubit.readout_frequency - qubit.readout.local_oscillator.frequency
            elif self.pulse.type is PulseType.DRIVE:
                intermediate_frequency = qubit.drive_frequency - qubit.drive.local_oscillator.frequency
            zh_sweeper = lo.LinearSweepParameter(
                uid=sweeper.parameter.name,
                start=sweeper.values[0] + intermediate_frequency,
                stop=sweeper.values[-1] + intermediate_frequency,
                count=len(sweeper.values),
            )
        return zh_sweeper

    def add_sweeper(self, sweeper, qubit):
        """Add sweeper to list of sweepers"""
        self.zhsweepers.append(self.select_sweeper(sweeper, qubit))


class ZhSweeperLine:
    """
    Zurich sweeper from qibolab sweeper for non pulse parameters
    Bias, Delay (, power_range, local_oscillator frequency, offset ???)

    For now Parameter.bias sweepers are implemented as Parameter.Amplitude
    on a flux pulse. We may want to keep this class separate for future
    Near Time sweeps
    """

    def __init__(self, sweeper, qubit=None, sequence=None):
        """Qibolab sweeper"""
        self.sweeper = sweeper

        # TODO: I already created a flux pulse check
        if sweeper.parameter is Parameter.bias:
            pulse = FluxPulse(
                start=sequence.start,
                duration=sequence.duration,
                amplitude=1,
                shape="Rectangular",
                channel=qubit.flux.name,
                qubit=qubit.name,
            )
            self.pulse = pulse
            self.signal = f"flux{qubit.name}"

            self.zhpulse = lo.pulse_library.const(
                uid=(f"{pulse.type.name.lower()}_{pulse.qubit}_"),
                length=round(pulse.duration * 1e-9, 9),
                amplitude=pulse.amplitude,
            )

        # Need something better to store multiple sweeps on the same pulse
        self.zhsweeper = self.select_sweeper(sweeper)

    def select_sweeper(self, sweeper):
        """Sweeper translation"""
        if sweeper.parameter is Parameter.bias:
            zh_sweeper = lo.SweepParameter(
                uid=sweeper.parameter.name,
                values=sweeper.values,
            )
        if sweeper.parameter is Parameter.delay:
            zh_sweeper = lo.SweepParameter(
                uid=sweeper.parameter.name,
                values=sweeper.values * 1e-9,
            )
        return zh_sweeper


class Zurich(AbstractInstrument):
    """Zurich driver main class"""

    def __init__(self, name, descriptor, use_emulation=False):
        "Setup name (str)"
        self.name = name
        """
        Port and device mapping in yaml text (str)

        It should be used as a template by adding extra lines for each of the different
        frequency pulses played thought the same port after parsing the sequence.
        """
        self.descriptor = descriptor
        "Enable emulation mode (bool)"
        self.emulation = use_emulation

        "Is the device connected ? (bool)"
        self.is_connected = False

        "Signals to lines mapping"
        self.signal_map = {}
        "Zurich calibration object)"
        self.calibration = lo.Calibration()

        "Zurich device parameters for connection"
        self.device_setup = None
        self.session = None
        self.device = None

        "Parameters read from the runcard not part of ExecutionParameters"
        self.Fast_reset = False
        self.time_of_flight = 0.0
        self.smearing = 0.0
        self.chip = "iqm5q"

        "Zurich experiment definitions"
        self.exp = None
        self.experiment = None
        self.exp_options = ExecutionParameters
        self.exp_calib = lo.Calibration()
        self.results = None

        "To store if the AcquisitionType.SPECTROSCOPY needs to be enabled by parsing the sequence"
        self.acquisition_type = None

        "Zurich pulse sequence"
        self.sequence = defaultdict(list)
        # Remove if able
        self.sequence_qibo = None

        # Improve the storing of multiple sweeps
        "Storing sweepers"
        self.sweepers = []
        self.NT_sweeps = []

    def connect(self):
        if not self.is_connected:
            for _ in range(3):
                try:
                    self.device_setup = lo.DeviceSetup.from_descriptor(
                        yaml_text=self.descriptor,
                        server_host="localhost",
                        server_port="8004",
                        setup_name=self.name,
                    )
                    # To fully remove logging #configure_logging=False
                    self.session = lo.Session(self.device_setup, log_level=30)
                    self.device = self.session.connect(do_emulation=self.emulation)
                    self.is_connected = True
                    break
                except Exception as exc:
                    print(f"Unable to connect:\n{str(exc)}\nRetrying...")
            if not self.is_connected:
                raise InstrumentException(self, f"Unable to connect to {self.name}")

    def start(self):
        pass

    def stop(self):
        pass

    def disconnect(self):
        if self.is_connected:
            self.device = self.session.disconnect()
            self.is_connected = False
        else:
            print("Already disconnected")

    # FIXME: Not working so it does not get the settings
    def setup(self, **_kwargs):
        pass

    def calibration_step(self, qubits):
        """
        Zurich general pre experiment calibration definitions

        Change to get frequencies from sequence
        """

        for qubit in qubits.values():
            if qubit.flux_coupler:
                self.register_flux_line(qubit)
            else:
                if qubit.flux is not None:
                    self.register_flux_line(qubit)
                if self.sequence[f"drive{qubit.name}"]:
                    self.register_drive_line(
                        qubit=qubit,
                        intermediate_frequency=qubit.drive_frequency - qubit.drive.local_oscillator.frequency,
                    )
                if self.sequence[f"readout{qubit.name}"]:
                    self.register_readout_line(
                        qubit=qubit,
                        intermediate_frequency=qubit.readout_frequency - qubit.readout.local_oscillator.frequency,
                    )
        self.device_setup.set_calibration(self.calibration)

    def register_readout_line(self, qubit, intermediate_frequency):
        """Registers qubit measure and acquire lines to calibration and signal map."""

        q = qubit.name
        self.signal_map[f"measure{q}"] = self.device_setup.logical_signal_groups[f"q{q}"].logical_signals[
            "measure_line"
        ]
        self.calibration[f"/logical_signal_groups/q{q}/measure_line"] = lo.SignalCalibration(
            oscillator=lo.Oscillator(
                frequency=intermediate_frequency,
                modulation_type=lo.ModulationType.SOFTWARE,
            ),
            local_oscillator=lo.Oscillator(
                uid="lo_shfqa",
                frequency=int(qubit.readout.local_oscillator.frequency),
                # frequency=0.0, # This and PortMode.LF allow debugging with and oscilloscope
            ),
            range=qubit.readout.power_range,
            port_delay=None,
            # port_mode= lo.PortMode.LF,
            delay_signal=0,
        )

        self.signal_map[f"acquire{q}"] = self.device_setup.logical_signal_groups[f"q{q}"].logical_signals[
            "acquire_line"
        ]
        self.calibration[f"/logical_signal_groups/q{q}/acquire_line"] = lo.SignalCalibration(
            oscillator=lo.Oscillator(
                frequency=intermediate_frequency,
                modulation_type=lo.ModulationType.SOFTWARE,
            ),
            local_oscillator=lo.Oscillator(
                uid="lo_shfqa",
                frequency=int(qubit.readout.local_oscillator.frequency),
            ),
            range=qubit.feedback.power_range,
            port_delay=self.time_of_flight * 1e-9,
            threshold=qubit.threshold,
        )

    def register_drive_line(self, qubit, intermediate_frequency):
        """Registers qubit drive line to calibration and signal map."""
        q = qubit.name
        self.signal_map[f"drive{q}"] = self.device_setup.logical_signal_groups[f"q{q}"].logical_signals["drive_line"]
        self.calibration[f"/logical_signal_groups/q{q}/drive_line"] = lo.SignalCalibration(
            oscillator=lo.Oscillator(
                frequency=intermediate_frequency,
                modulation_type=lo.ModulationType.HARDWARE,
            ),
            local_oscillator=lo.Oscillator(
                uid="lo_shfqc",
                frequency=int(qubit.drive.local_oscillator.frequency),
            ),
            range=qubit.drive.power_range,
            port_delay=None,
            delay_signal=0,
        )

    def register_flux_line(self, qubit):
        """Registers qubit flux line to calibration and signal map."""
        q = qubit.name
        self.signal_map[f"flux{q}"] = self.device_setup.logical_signal_groups[f"q{q}"].logical_signals["flux_line"]
        self.calibration[f"/logical_signal_groups/q{q}/flux_line"] = lo.SignalCalibration(
            range=qubit.flux.power_range, port_delay=None, delay_signal=0, voltage_offset=qubit.flux.bias
        )

    def run_exp(self):
        """Compilation settings, compilation step, execution step and data retrival"""
        compiler_settings = {
            "SHFSG_FORCE_COMMAND_TABLE": True,
            "SHFSG_MIN_PLAYWAVE_HINT": 32,
            "SHFSG_MIN_PLAYZERO_HINT": 32,
        }

        self.exp = self.session.compile(self.experiment, compiler_settings=compiler_settings)
        self.results = self.session.run(self.exp)

    # TODO: Play taking a big sequence with several acquire steps
    def play(self, qubits, sequence, options):
        """Play pulse sequence"""

        dimensions = []
        if options.averaging_mode is AveragingMode.SINGLESHOT:
            dimensions = [options.nshots]

        # TODO: Read frequency for pulses instead of qubit patch
        for qubit in qubits.values():
            for pulse in sequence:
                if pulse.qubit == qubit.name:
                    if pulse.type is PulseType.READOUT:
                        qubit.readout_frequency = pulse.frequency
                    if pulse.type is PulseType.DRIVE:
                        qubit.drive_frequency = pulse.frequency

        """
        Play pulse sequence steps, one on each method:
        Translation, Calibration, Experiment Definition and Execution.
        """
        self.sequence_zh(sequence, qubits, sweepers=[])
        self.calibration_step(qubits)
        self.create_exp(qubits, options)
        self.run_exp()

        # TODO: General, several readouts and qubits
        # TODO: Implement the new results!
        "Get the results back"
        results = {}
        for qubit in qubits.values():
            if not qubit.flux_coupler:
                if self.sequence[f"readout{qubit.name}"]:
                    i = 0
                    for pulse in self.sequence[f"readout{qubit.name}"]:
                        exp_res = self.results.get_data(f"sequence{qubit.name}_{i}")
                        i += 1

                        if options.acquisition_type is AcquisitionType.DISCRIMINATION:
                            if options.averaging_mode is AveragingMode.CYCLIC:
                                states = np.array([exp_res])
                            else:
                                states = np.array(exp_res)
                            results[pulse.pulse.serial] = options.results_type(states=states)

                            print(results)

                        else:
<<<<<<< HEAD
                            results[pulse.pulse.serial] = options.results_type(data=np.array(exp_res))
=======
                            states = np.array(exp_res)
                        results[self.sequence[f"readout{qubit.name}"][0].pulse.serial] = options.results_type(
                            data=states
                        )
                        results[self.sequence[f"readout{qubit.name}"][0].pulse.qubit] = options.results_type(
                            data=states
                        )
                    else:
                        results[self.sequence[f"readout{qubit.name}"][0].pulse.serial] = options.results_type(
                            data=np.array(exp_res)
                        )
                        results[self.sequence[f"readout{qubit.name}"][0].pulse.qubit] = options.results_type(
                            data=np.array(exp_res)
                        )
>>>>>>> e7747732

        exp_dimensions = list(np.array(exp_res).shape)
        if dimensions != exp_dimensions:
            print("dimensions", dimensions, "experiment", exp_dimensions)
            warnings.warn("dimensions not properly ordered")

        # FIXME: Include this on the reports
        # html containing the pulse sequence schedule
        lo.show_pulse_sheet("pulses", self.exp)

        # There is no reason for disconnection and it prevents reconnection
        # for a period of time making the software loops with execute_play_sequence crash
        # self.disconnect()
        return results

    def sequence_zh(self, sequence, qubits, sweepers):
        """Qibo sequence to Zurich sequence"""

        "Define and assign the sequence"
        zhsequence = defaultdict(list)
        self.sequence_qibo = sequence

        "Fill the sequences with pulses according to their lines in temporal order"
        # TODO: Check if they invert the order if this will still work
        last_start = 0
        for pulse in sequence:
            zhsequence[f"{pulse.type.name.lower()}{pulse.qubit}"].append(ZhPulse(pulse))
            # if pulse.start < last_start:
            # warnings.warn("Pulse timing translation")
            last_start = pulse.start

        "Mess that gets the sweeper and substitutes the pulse it sweeps in the right place"
        for sweeper in sweepers:
            if sweeper.parameter.name in {"amplitude", "frequency", "duration", "relative_phase"}:
                for pulse in sweeper.pulses:
                    aux_list = zhsequence[f"{pulse.type.name.lower()}{pulse.qubit}"]
                    if sweeper.parameter is Parameter.frequency and pulse.type is PulseType.READOUT:
                        self.acquisition_type = lo.AcquisitionType.SPECTROSCOPY
                    if sweeper.parameter is Parameter.amplitude and pulse.type is PulseType.READOUT:
                        self.acquisition_type = lo.AcquisitionType.SPECTROSCOPY
                        self.NT_sweeps.append(sweeper)
                        self.sweepers.remove(sweeper)
                    for element in aux_list:
                        if pulse == element.pulse:
                            if isinstance(aux_list[aux_list.index(element)], ZhPulse):
                                aux_list[aux_list.index(element)] = ZhSweeper(pulse, sweeper, qubits[pulse.qubit])
                            elif isinstance(aux_list[aux_list.index(element)], ZhSweeper):
                                aux_list[aux_list.index(element)].add_sweeper(sweeper, qubits[pulse.qubit])
            elif sweeper.parameter.name in {"bias"}:
                for qubit in sweeper.qubits:
                    zhsequence[f"flux{qubit.name}"] = [ZhSweeperLine(sweeper, qubit, sequence)]
            # FIXME: This may not place the Zhsweeper when the delay occurs among different sections or lines
            elif sweeper.parameter.name in {"delay"}:
                pulse = sweeper.pulses[0]
                aux_list = zhsequence[f"{pulse.type.name.lower()}{pulse.qubit}"]
                for element in aux_list:
                    if pulse == element.pulse:
                        if isinstance(aux_list[aux_list.index(element)], ZhPulse):
                            aux_list.insert(aux_list.index(element) + 1, ZhSweeperLine(sweeper, pulse.qubit, sequence))
                            break  # TODO: Check it does not mess anything

        self.sequence = zhsequence

    def create_exp(self, qubits, options):
        """Zurich experiment initialization usig their Experiment class"""

        """Setting experiment signal lines"""
        signals = []
        for qubit in qubits.values():
            if qubit.flux_coupler:
                signals.append(lo.ExperimentSignal(f"flux{qubit.name}"))
            else:
                if self.sequence[f"drive{qubit.name}"]:
                    signals.append(lo.ExperimentSignal(f"drive{qubit.name}"))
                if qubit.flux is not None:
                    signals.append(lo.ExperimentSignal(f"flux{qubit.name}"))
                if self.sequence[f"readout{qubit.name}"]:
                    signals.append(lo.ExperimentSignal(f"measure{qubit.name}"))
                    signals.append(lo.ExperimentSignal(f"acquire{qubit.name}"))

        exp = lo.Experiment(
            uid="Sequence",
            signals=signals,
        )

        """Translating to Zurich ExecutionParameters"""
        ACQUISITION_TYPE = {
            AcquisitionType.INTEGRATION: lo.AcquisitionType.INTEGRATION,
            AcquisitionType.RAW: lo.AcquisitionType.RAW,
            AcquisitionType.DISCRIMINATION: lo.AcquisitionType.DISCRIMINATION,
        }

        AVERAGING_MODE = {
            AveragingMode.CYCLIC: lo.AveragingMode.CYCLIC,
            AveragingMode.SINGLESHOT: lo.AveragingMode.SINGLE_SHOT,
        }

        kwargs = asdict(options)
        if self.acquisition_type:
            kwargs["acquisition_type"] = self.acquisition_type
        else:
            kwargs["acquisition_type"] = ACQUISITION_TYPE[options.acquisition_type]
        kwargs["averaging_mode"] = AVERAGING_MODE[options.averaging_mode]
        exp_options = ExecutionParameters(**kwargs)

        print(exp_options.acquisition_type)
        print(exp_options.averaging_mode)

        exp_calib = lo.Calibration()
        """Near Time recursion loop or directly to Real Time recursion loop"""
        if self.NT_sweeps:
            self.sweep_recursion_NT(qubits, exp_options, exp, exp_calib)
        else:
            self.define_exp(qubits, exp_options, exp, exp_calib)

    def define_exp(self, qubits, exp_options, exp, exp_calib):
        """Real time definition"""
        with exp.acquire_loop_rt(
            uid="shots",
            count=exp_options.nshots,
            acquisition_type=exp_options.acquisition_type,
            averaging_mode=exp_options.averaging_mode,
        ):
            """Recursion loop for sweepers or just play a sequence"""
            if self.sweepers:
                self.sweep_recursion(qubits, exp, exp_calib, exp_options)
            else:
                self.select_exp(exp, qubits, exp_options)
            exp.set_calibration(exp_calib)
            exp.set_signal_map(self.signal_map)
            self.experiment = exp

    def select_exp(self, exp, qubits, exp_options):
        """Build Zurich Experiment selecting the relevant sections"""
        if "drive" in str(self.sequence):
            if "flux" in str(self.sequence):
                self.flux(exp, qubits)
                self.drive(exp, qubits)
            else:
                self.drive(exp, qubits)
        elif "flux" in str(self.sequence):
            self.flux(exp, qubits)
        self.measure_relax(exp, qubits, exp_options.relaxation_time, exp_options.acquisition_type)
        if exp_options.fast_reset is not False:
            self.fast_reset(exp, qubits, exp_options.fast_reset)

    def play_sweep(self, exp, qubit, pulse, section):
        """Play Zurich pulse when a sweeper is involved"""
        # FIXME: This loop for when a pulse is swept with several parameters(Max:3[Lenght, Amplitude, Phase]?)
        if self.sweepers == "2 sweeps on one single pulse":  # Need a better way of checking
            exp.play(
                signal=f"{section}{qubit.name}",
                pulse=pulse.zhpulse,
                amplitude=pulse.zhsweepers[0],
                length=pulse.zhsweepers[1],
                phase=pulse.pulse.relative_phase,
            )

        elif isinstance(pulse, ZhSweeperLine):
            if pulse.zhsweeper.uid == "bias":
                exp.play(
                    signal=f"{section}{qubit.name}",
                    pulse=pulse.zhpulse,
                    amplitude=pulse.zhsweeper,
                )

        else:
            parameters = []
            for partial_sweep in pulse.zhsweepers:
                parameters.append(partial_sweep.uid)
            if any("amplitude" in param for param in parameters):
                # Zurich is already multiplying the pulse amplitude with the sweeper amplitude
                # FIXME: Recheck and do relative amplitude sweeps by converting
                pulse.zhpulse.amplitude = pulse.zhpulse.amplitude * max(pulse.zhsweeper.values)
                pulse.zhsweeper.values = pulse.zhsweeper.values / max(pulse.zhsweeper.values)

                exp.play(
                    signal=f"{section}{qubit.name}",
                    pulse=pulse.zhpulse,
                    amplitude=pulse.zhsweeper,
                    phase=pulse.pulse.relative_phase,
                )
            elif any("duration" in param for param in parameters):
                exp.play(
                    signal=f"{section}{qubit.name}",
                    pulse=pulse.zhpulse,
                    length=pulse.zhsweeper,
                    phase=pulse.pulse.relative_phase,
                )
            elif "frequency" in partial_sweep.uid or partial_sweep.uid == "delay":
                exp.play(
                    signal=f"{section}{qubit.name}",
                    pulse=pulse.zhpulse,
                    phase=pulse.pulse.relative_phase,
                )

    def flux(self, exp, qubits):
        """qubit flux or qubit coupler flux for bias sweep or pulses"""
        for qubit in qubits.values():
            with exp.section(uid=f"sequence_bias{qubit.name}"):
                i = 0
                time = 0
                for pulse in self.sequence[f"flux{qubit.name}"]:
                    if not isinstance(pulse, ZhSweeperLine):
                        pulse.zhpulse.uid = pulse.zhpulse.uid + str(i)
                        exp.delay(signal=f"flux{qubit.name}", time=round(pulse.pulse.start * 1e-9, 9) - time)
                        time += round(pulse.pulse.duration * 1e-9, 9) + round(pulse.pulse.start * 1e-9, 9) - time
                    if isinstance(pulse, ZhSweeperLine):
                        self.play_sweep(exp, qubit, pulse, section="flux")
                        print(pulse.zhsweeper, qubit)
                    else:
                        exp.play(signal=f"flux{qubit.name}", pulse=pulse.zhpulse)
                    i += 1

    def drive(self, exp, qubits):
        """qubit driving pulses"""
        for qubit in qubits.values():
            if not qubit.flux_coupler:
                time = 0
                i = 0
                if self.sequence[f"drive{qubit.name}"]:
                    with exp.section(uid=f"sequence_drive{qubit.name}"):
                        for pulse in self.sequence[f"drive{qubit.name}"]:
                            if not isinstance(pulse, ZhSweeperLine):
                                exp.delay(signal=f"drive{qubit.name}", time=round(pulse.pulse.start * 1e-9, 9) - time)
                                time += (
                                    round(pulse.pulse.duration * 1e-9, 9) + round(pulse.pulse.start * 1e-9, 9) - time
                                )
                                pulse.zhpulse.uid = pulse.zhpulse.uid + str(i)
                                if isinstance(pulse, ZhSweeper):
                                    self.play_sweep(exp, qubit, pulse, section="drive")
                                elif isinstance(pulse, ZhPulse):
                                    exp.play(
                                        signal=f"drive{qubit.name}",
                                        pulse=pulse.zhpulse,
                                        phase=pulse.pulse.relative_phase,
                                    )
                                    i += 1
                            elif isinstance(pulse, ZhSweeperLine):
                                exp.delay(signal=f"drive{qubit.name}", time=pulse.zhsweeper)

                                # exp.delay(signal=f"measure{qubit.name}", time=pulse.zhsweeper)

    # For pulsed spectroscopy, set integration_length and either measure_pulse or measure_pulse_length.
    # For CW spectroscopy, set only integration_length and do not specify the measure signal.
    # For all other measurements, set either length or pulse for both the measure pulse and integration kernel.
    def measure_relax(self, exp, qubits, relaxation_time, acquisition_type):
        """qubit readout pulse, data acquisition and qubit relaxation"""
        play_after = None
        longest = 0
        if self.sequence_qibo.qf_pulses and self.sequence_qibo.qd_pulses:
            if self.sequence_qibo.qf_pulses.finish > self.sequence_qibo.qd_pulses.finish:
                for pulse in self.sequence_qibo.qf_pulses:
                    if longest < pulse.finish:
                        longest = pulse.finish
                        qubit_after = pulse.qubit
                play_after = f"sequence_bias{qubit_after}"
            else:
                for pulse in self.sequence_qibo.qd_pulses:
                    if longest < pulse.finish:
                        longest = pulse.finish
                        qubit_after = pulse.qubit
                play_after = f"sequence_drive{qubit_after}"
        elif self.sequence_qibo.qf_pulses:
            for pulse in self.sequence_qibo.qf_pulses:
                if longest < pulse.finish:
                    longest = pulse.finish
                    qubit_after = pulse.qubit
            play_after = f"sequence_bias{qubit_after}"
        elif self.sequence_qibo.qd_pulses:
            for pulse in self.sequence_qibo.qd_pulses:
                if longest < pulse.finish:
                    longest = pulse.finish
                    qubit_after = pulse.qubit
            play_after = f"sequence_drive{qubit_after}"

        for qubit in qubits.values():
            if not qubit.flux_coupler:
<<<<<<< HEAD
                play_after = None
                # if self.sequence[f"drive{qubit.name}"]:
                #     play_after = f"sequence_drive{qubit.name}"

                if self.sequence[f"drive{qubit.name}"]:
                    last_drive_pulse = self.sequence[f"drive{qubit.name}"][-1]
                    if isinstance(last_drive_pulse, ZhPulse):
                        time = round(last_drive_pulse.pulse.finish * 1e-9, 9)
                    else:
                        time = 0
                else:
                    time = 0
                i = 0
                if self.sequence[f"readout{qubit.name}"]:
                    for pulse in self.sequence[f"readout{qubit.name}"]:
                        with exp.section(uid=f"sequence_measure{qubit.name}_{i}", play_after=play_after):
                            exp.delay(signal=f"measure{qubit.name}", time=0)
                            # FIXME: The delay between drive and measure needs to be revised
                            # This may be a problem for fixed sequences and not delay sweeps as T1

                            # exp.delay(signal=f"measure{qubit.name}", time=round(pulse.pulse.start * 1e-9, 9) - time)
                            # exp.delay(signal=f"acquire{qubit.name}", time=round(pulse.pulse.start * 1e-9, 9) - time)

                            time += round(pulse.pulse.duration * 1e-9, 9) + round(pulse.pulse.start * 1e-9, 9) - time
=======
                if self.sequence[f"readout{qubit.name}"]:
                    for pulse in self.sequence[f"readout{qubit.name}"]:
                        i = 0
                        with exp.section(uid=f"sequence_measure{qubit.name}", play_after=play_after):
>>>>>>> e7747732
                            pulse.zhpulse.uid = pulse.zhpulse.uid + str(i)

                            """Integration weights definition or load from the chip folder"""
                            weights_file = Path(
                                str(qibolab_folder)
                                + f"/runcards/{self.chip}/weights/integration_weights_optimization_qubit_{qubit.name}.npy"
                            )
                            if weights_file.is_file():
                                print("I'm using optimized IW")
                                samples = np.load(
                                    str(qibolab_folder)
                                    + f"/runcards/{self.chip}/weights/integration_weights_optimization_qubit_{qubit.name}.npy",
                                    allow_pickle=True,
                                )
                                if acquisition_type == lo.AcquisitionType.DISCRIMINATION:
                                    weight = lo.pulse_library.sampled_pulse_complex(
                                        uid="weight" + pulse.zhpulse.uid,
                                        samples=samples[0] * np.exp(1j * qubit.iq_angle),
                                    )
                                else:
                                    weight = lo.pulse_library.sampled_pulse_complex(
                                        uid="weight" + pulse.zhpulse.uid,
                                        samples=samples[0],
                                    )
                            else:
                                print("I'm using dumb IW")
                                "We adjust for smearing and remove smearing/2 at the end"
                                exp.delay(signal=f"measure{qubit.name}", time=self.smearing * 1e-9)
                                if acquisition_type == lo.AcquisitionType.DISCRIMINATION:
                                    weight = lo.pulse_library.sampled_pulse_complex(
                                        np.ones([int(pulse.pulse.duration * 2 - 3 * self.smearing * 1e-9)])
                                        * np.exp(1j * qubit.iq_angle)
                                    )
                                else:
                                    weight = lo.pulse_library.const(
                                        uid="weight" + pulse.zhpulse.uid,
                                        length=round(pulse.pulse.duration * 1e-9, 9) - 1.5 * self.smearing * 1e-9,
                                        amplitude=1,
                                    )

                            measure_pulse_parameters = {"phase": 0}

                            exp.measure(
                                acquire_signal=f"acquire{qubit.name}",
                                handle=f"sequence{qubit.name}_{i}",
                                integration_kernel=weight,
                                integration_kernel_parameters=None,
                                integration_length=None,
                                measure_signal=f"measure{qubit.name}",
                                measure_pulse=pulse.zhpulse,
                                measure_pulse_length=round(pulse.pulse.duration * 1e-9, 9),
                                measure_pulse_parameters=measure_pulse_parameters,
                                measure_pulse_amplitude=None,
                                acquire_delay=self.time_of_flight * 1e-9,
                                reset_delay=relaxation_time * 1e-9,
                            )
                            i += 1

    def fast_reset(self, exp, qubits, fast_reset):
        """
        Conditional fast reset after readout - small delay for signal processing
        This is a very naive approach that can be improved by repeating this step until
        we reach non fast reset fidelity
        https://quantum-computing.ibm.com/lab/docs/iql/manage/systems/reset/backend_reset
        """
        print("Im fast resetting")
        for qubit_name in self.sequence_qibo.qubits:
            qubit = qubits[qubit_name]
            if not qubit.flux_coupler:
                with exp.section(uid=f"fast_reset{qubit.name}", play_after=f"sequence_measure{qubit.name}"):
                    with exp.match_local(handle=f"sequence{qubit.name}"):
                        with exp.case(state=0):
                            pass
                        with exp.case(state=1):
                            exp.play(signal=f"drive{qubit.name}", pulse=ZhPulse(fast_reset[qubit.name]).zhpulse)

    def sweep(self, qubits, sequence, options, *sweepers):
        """Play pulse and sweepers sequence"""

        self.signal_map = {}

        dimensions = []
        if options.averaging_mode is AveragingMode.SINGLESHOT:
            dimensions = [options.nshots]

        for sweep in sweepers:
            dimensions.append(len(sweep.values))

        # Re-arranging sweepers based on hardward limitations
        # If Parameter.Frequency can only be swept in the first loop
        # FIXME: Will not work for multiple frequency sweepers
        sweepers = list(sweepers)
        rearranging_axes = [[], []]
        for sweeper in sweepers:
            if sweeper.parameter is Parameter.frequency:
                rearranging_axes[0] += [sweepers.index(sweeper)]
                rearranging_axes[1] += [0]
                sweepers.remove(sweeper)
                sweepers.insert(0, sweeper)
                warnings.warn("Sweepers were reordered")

        # TODO: Read frequency for pulses instead of qubit patch
        for qubit in qubits.values():
            for pulse in sequence:
                if pulse.qubit == qubit.name:
                    if pulse.type is PulseType.READOUT:
                        qubit.readout_frequency = pulse.frequency
                    if pulse.type is PulseType.DRIVE:
                        qubit.drive_frequency = pulse.frequency
        """
        Play pulse sequence steps, one on each method:
        Translation, Calibration, Experiment Definition and Execution.
        """
        self.sweepers = sweepers
        self.sequence_zh(sequence, qubits, sweepers)
        self.calibration_step(qubits)
        self.create_exp(qubits, options)
        self.run_exp()

        # TODO: General, several readouts and qubits
        # TODO: Implement the new results!
        "Get the results back"
        results = {}
        for qubit in qubits.values():
            if not qubit.flux_coupler:
                if self.sequence[f"readout{qubit.name}"]:
                    exp_res = self.results.get_data(f"sequence{qubit.name}_{0}")
                    # Reorder dimensions
                    exp_res = np.moveaxis(exp_res, rearranging_axes[0], rearranging_axes[1])
                    if options.acquisition_type is AcquisitionType.DISCRIMINATION:
                        if options.averaging_mode is AveragingMode.CYCLIC:
                            states = np.array([exp_res])
                        else:
                            states = np.array(exp_res)
                        results[self.sequence[f"readout{qubit.name}"][0].pulse.serial] = options.results_type(
                            states=states
                        )
                    else:
                        results[self.sequence[f"readout{qubit.name}"][0].pulse.serial] = options.results_type(
                            data=np.array(exp_res)
                        )

        exp_dimensions = list(np.array(exp_res).shape)
        if dimensions != exp_dimensions:
            print("dimensions", dimensions, "experiment", exp_dimensions)
            warnings.warn("dimensions not properly ordered")

        # FIXME: Include this on the reports
        # html containing the pulse sequence schedule
        # lo.show_pulse_sheet("pulses", self.exp)

        # There is no reason for disconnection and it prevents reconnection
        # for a period of time making the software loops with execute_play_sequence crash
        # self.disconnect()
        return results

    def sweep_recursion(self, qubits, exp, exp_calib, exp_options):
        """Sweepers recursion for multiple nested Real Time sweepers"""
        print("RT_loop")

        # This would reorder sweepers without the user knowing. I would like to avoid
        # it as we should keep qibocal ordering.
        # for sweep in self.sweepers:
        #     if sweep.parameter is Parameter.frequency:
        #         sweeper = sweep
        #         break
        #     sweeper = sweep

        sweeper = self.sweepers[0]

        i = len(self.sweepers) - 1
        self.sweepers.remove(sweeper)

        print(sweeper.parameter)
        print(sweeper.values)
        parameter = None

        if sweeper.parameter is Parameter.frequency:
            for pulse in sweeper.pulses:
                line = "drive" if pulse.type is PulseType.DRIVE else "measure"
                zhsweeper = ZhSweeper(pulse, sweeper, qubits[sweeper.pulses[0].qubit]).zhsweeper
                zhsweeper.uid = f"frequency"  # TODO: Changing the name from "frequency" breaks it
                exp_calib[f"{line}{pulse.qubit}"] = lo.SignalCalibration(
                    oscillator=lo.Oscillator(
                        frequency=zhsweeper,
                        modulation_type=lo.ModulationType.HARDWARE,
                    )
                )
        if sweeper.parameter is Parameter.amplitude:
            for pulse in sweeper.pulses:
                pulse.amplitude = pulse.amplitude * max(sweeper.values)
                sweeper.values = sweeper.values / max(sweeper.values)
                parameter = ZhSweeper(pulse, sweeper, qubits[sweeper.pulses[0].qubit]).zhsweeper

        if sweeper.parameter is Parameter.bias:
            for qubit in sweeper.qubits:
                parameter = ZhSweeperLine(sweeper, qubit, self.sequence_qibo).zhsweeper

        elif sweeper.parameter is Parameter.delay:
            parameter = ZhSweeperLine(sweeper).zhsweeper

        elif parameter is None:
            parameter = ZhSweeper(sweeper.pulses[0], sweeper, qubits[sweeper.pulses[0].qubit]).zhsweeper

        with exp.sweep(
            uid=f"sweep_{sweeper.parameter.name.lower()}_{i}",  # FIXME: This uid trouble double freq ???
            parameter=parameter,  # FIXME: This uid for double freq ???
            reset_oscillator_phase=True,  # FIXME: Should we reset this phase ???
        ):
            if len(self.sweepers) > 0:
                self.sweep_recursion(qubits, exp, exp_calib, exp_options)
            else:
                self.select_exp(exp, qubits, exp_options)

    def sweep_recursion_NT(self, qubits, options, exp, exp_calib):
        """
        Sweepers recursion for Near Time sweepers. Faster than regular software sweepers as
        they are executed on the actual device by (software ? or slower hardware ones)

        You want to avoid them so for now they are implement for a specific sweep.
        """

        print("NT_loop")

        sweeper = self.NT_sweeps[0]

        i = len(self.NT_sweeps) - 1
        self.NT_sweeps.remove(sweeper)

        print(sweeper.parameter)
        parameter = None

        if sweeper.parameter is Parameter.amplitude:
            for pulse in sweeper.pulses:
                line = "drive" if pulse.type is PulseType.DRIVE else "measure"
                zhsweeper = ZhSweeper(pulse, sweeper, qubits[sweeper.pulses[0].qubit]).zhsweeper
                zhsweeper.uid = f"amplitude"
                path = "DEV12146"  # Hardcoded for SHFQC(SHFQA)

        # Leave it for dual freq if they dont work in RT
        if sweeper.parameter is Parameter.frequency:
            for pulse in sweeper.pulses:
                line = "drive" if pulse.type is PulseType.DRIVE else "measure"
                zhsweeper = ZhSweeper(pulse, sweeper, qubits[sweeper.pulses[0].qubit]).zhsweeper
                zhsweeper.uid = f"frequency"  # TODO: Changing the name from "frequency" breaks it
                exp_calib[f"{line}{pulse.qubit}"] = lo.SignalCalibration(
                    oscillator=lo.Oscillator(
                        frequency=zhsweeper,
                        modulation_type=lo.ModulationType.HARDWARE,
                    )
                )

        elif parameter is None:
            parameter = ZhSweeper(sweeper.pulses[0], sweeper, qubits[sweeper.pulses[0].qubit]).zhsweeper

        with exp.sweep(
            uid=f"sweep_{sweeper.parameter.name.lower()}_{i}",
            parameter=parameter,
        ):
            exp.set_node(
                path=f"/{path}/qachannels/*/oscs/0/gain",  # FIXME: Hardcoded SHFQA device
                value=parameter,
            )

            if len(self.NT_sweeps) > 0:
                self.sweep_recursion_NT(qubits, options, exp, exp_calib)
            else:
                self.define_exp(qubits, options, exp, exp_calib)

    # -----------------------------------------------------------------------------

    def play_sim(self, qubits, sequence, options, sim_time):
        """Play pulse sequence"""

        self.sequence_zh(sequence, qubits, sweepers=[])
        self.calibration_step(qubits)
        self.create_exp(qubits, options)

        self.exp = self.session.compile(self.experiment)

        self.run_sim(sim_time)

    # TODO: Implement further pulse viewing functions from 2.2.0
    # should this be added in a way so the user can check how the sequence looks like ?
    def run_sim(self, sim_time):
        self.device_setup = lo.DeviceSetup.from_descriptor(
            yaml_text=self.descriptor,
            server_host="localhost",
            server_port="8004",
            setup_name=self.name,
        )
        # create a session
        self.sim_session = lo.Session(self.device_setup)
        # connect to session
        self.sim_device = self.session.connect(do_emulation=True)

        from laboneq.contrib.example_helpers.plotting.plot_helpers import (
            plot_simulation,
        )

        print(self.exp)

        # Plot simulated output signals with helper function
        plot_simulation(
            self.exp,
            start_time=0,
            length=sim_time,
            xaxis_label="Time (s)",
            yaxis_label="Amplitude",
            plot_width=10,
            plot_height=3,
        )<|MERGE_RESOLUTION|>--- conflicted
+++ resolved
@@ -448,35 +448,24 @@
                     for pulse in self.sequence[f"readout{qubit.name}"]:
                         exp_res = self.results.get_data(f"sequence{qubit.name}_{i}")
                         i += 1
-
                         if options.acquisition_type is AcquisitionType.DISCRIMINATION:
                             if options.averaging_mode is AveragingMode.CYCLIC:
                                 states = np.array([exp_res])
                             else:
                                 states = np.array(exp_res)
-                            results[pulse.pulse.serial] = options.results_type(states=states)
-
-                            print(results)
-
+                            results[pulse.pulse.serial] = options.results_type(
+                                data=states
+                            )
+                            results[pulse.pulse.serial] = options.results_type(
+                                data=states
+                            )
                         else:
-<<<<<<< HEAD
-                            results[pulse.pulse.serial] = options.results_type(data=np.array(exp_res))
-=======
-                            states = np.array(exp_res)
-                        results[self.sequence[f"readout{qubit.name}"][0].pulse.serial] = options.results_type(
-                            data=states
-                        )
-                        results[self.sequence[f"readout{qubit.name}"][0].pulse.qubit] = options.results_type(
-                            data=states
-                        )
-                    else:
-                        results[self.sequence[f"readout{qubit.name}"][0].pulse.serial] = options.results_type(
-                            data=np.array(exp_res)
-                        )
-                        results[self.sequence[f"readout{qubit.name}"][0].pulse.qubit] = options.results_type(
-                            data=np.array(exp_res)
-                        )
->>>>>>> e7747732
+                            results[self.sequence[pulse.pulse.serial][0].pulse.serial] = options.results_type(
+                                data=np.array(exp_res)
+                            )
+                            results[self.sequence[pulse.pulse.serial][0].pulse.qubit] = options.results_type(
+                                data=np.array(exp_res)
+                            )
 
         exp_dimensions = list(np.array(exp_res).shape)
         if dimensions != exp_dimensions:
@@ -755,37 +744,10 @@
 
         for qubit in qubits.values():
             if not qubit.flux_coupler:
-<<<<<<< HEAD
-                play_after = None
-                # if self.sequence[f"drive{qubit.name}"]:
-                #     play_after = f"sequence_drive{qubit.name}"
-
-                if self.sequence[f"drive{qubit.name}"]:
-                    last_drive_pulse = self.sequence[f"drive{qubit.name}"][-1]
-                    if isinstance(last_drive_pulse, ZhPulse):
-                        time = round(last_drive_pulse.pulse.finish * 1e-9, 9)
-                    else:
-                        time = 0
-                else:
-                    time = 0
-                i = 0
-                if self.sequence[f"readout{qubit.name}"]:
-                    for pulse in self.sequence[f"readout{qubit.name}"]:
-                        with exp.section(uid=f"sequence_measure{qubit.name}_{i}", play_after=play_after):
-                            exp.delay(signal=f"measure{qubit.name}", time=0)
-                            # FIXME: The delay between drive and measure needs to be revised
-                            # This may be a problem for fixed sequences and not delay sweeps as T1
-
-                            # exp.delay(signal=f"measure{qubit.name}", time=round(pulse.pulse.start * 1e-9, 9) - time)
-                            # exp.delay(signal=f"acquire{qubit.name}", time=round(pulse.pulse.start * 1e-9, 9) - time)
-
-                            time += round(pulse.pulse.duration * 1e-9, 9) + round(pulse.pulse.start * 1e-9, 9) - time
-=======
                 if self.sequence[f"readout{qubit.name}"]:
                     for pulse in self.sequence[f"readout{qubit.name}"]:
                         i = 0
-                        with exp.section(uid=f"sequence_measure{qubit.name}", play_after=play_after):
->>>>>>> e7747732
+                        with exp.section(uid=f"sequence_measure{qubit.name}_{i}", play_after=play_after):
                             pulse.zhpulse.uid = pulse.zhpulse.uid + str(i)
 
                             """Integration weights definition or load from the chip folder"""
