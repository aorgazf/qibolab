--- conflicted
+++ resolved
@@ -162,15 +162,11 @@
         if not isinstance(self.octaves, dict):
             self.octaves = {instr.name: instr for instr in self.octaves}
 
-<<<<<<< HEAD
         if self.simulation_duration is not None:
             # convert simulation duration from ns to clock cycles
             self.simulation_duration //= 4
 
-    def ports(self, name, input=False):
-=======
     def ports(self, name, output=True):
->>>>>>> 510e3ca3
         """Provides instrument ports to the user.
 
         Note that individual ports can also be accessed from the corresponding devices
@@ -258,7 +254,6 @@
         Args:
             program: QUA program.
         """
-<<<<<<< HEAD
         ncontrollers = len(self.config.controllers)
         controller_connections = create_simulator_controller_connections(ncontrollers)
         simulation_config = SimulationConfig(
@@ -266,17 +261,6 @@
             controller_connections=controller_connections,
         )
         return self.manager.simulate(self.config.__dict__, program, simulation_config)
-=======
-        handles = result.result_handles
-        handles.wait_for_all_values()  # for async replace with ``handles.is_processing()``
-        results = {}
-        for qmpulse in ro_pulses:
-            pulse = qmpulse.pulse
-            results[pulse.qubit] = results[pulse.serial] = qmpulse.acquisition.fetch(
-                handles
-            )
-        return results
->>>>>>> 510e3ca3
 
     def create_sequence(self, qubits, sequence, sweepers):
         """Translates a :class:`qibolab.pulses.PulseSequence` to a
@@ -297,15 +281,10 @@
         pulses_to_bake = find_baking_pulses(sweepers)
 
         qmsequence = Sequence()
-<<<<<<< HEAD
         ro_pulses = []
-        sort_key = lambda pulse: (pulse.start, pulse.duration)
-        for pulse in sorted(sequence.pulses, key=sort_key):
-=======
         for pulse in sorted(
             sequence.pulses, key=lambda pulse: (pulse.start, pulse.duration)
         ):
->>>>>>> 510e3ca3
             qubit = qubits[pulse.qubit]
 
             self.config.register_port(getattr(qubit, pulse.type.name.lower()).port)
