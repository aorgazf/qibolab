--- conflicted
+++ resolved
@@ -466,7 +466,6 @@
         """
 
         # if there isn't only a sweeper do a python sweep
-<<<<<<< HEAD
         # if len(sweepers) != 1:  # TODO this should not be the case
         #    return True
 
@@ -492,36 +491,6 @@
                         if pulse_ch in already_pulsed and pulse == sweep_pulse:
                             return True
                         already_pulsed.append(pulse_ch)
-=======
-        if len(sweepers) != 1:  # TODO this should not be the case
-            return True
-
-        is_amp = sweepers[0].parameter is Parameter.amplitude
-        is_freq = sweepers[0].parameter is Parameter.frequency
-        is_bias = sweepers[0].parameter is Parameter.bias
-
-        if is_freq or is_amp:
-            is_ro = sweepers[0].pulses[0].type == PulseType.READOUT
-            # if it's a sweep on the readout freq do a python sweep
-            if is_freq and is_ro:
-                return True
-
-            # check if the sweeped pulse is the first and only on the DAC channel
-            for sweep_pulse in sweepers[0].pulses:
-                already_pulsed = []
-                for pulse in sequence:
-                    pulse_q = qubits[pulse.qubit]
-                    pulse_is_ro = pulse.type == PulseType.READOUT
-                    pulse_ch = pulse_q.readout.ports[0][1] if pulse_is_ro else pulse_q.drive.ports[0][1]
-
-                    if pulse_ch in already_pulsed and pulse == sweep_pulse:
-                        return True
-                    already_pulsed.append(pulse_ch)
-        elif is_bias:
-            if len(sweepers[0].indexes) != 1:
-                return True
-
->>>>>>> 22f5efd6
         # if all passed, do a firmware sweep
         return False
 
@@ -659,13 +628,8 @@
         self.host, self.port = address.split(":")
         self.port = int(self.port)
         self.cfg = QickProgramConfig(
-<<<<<<< HEAD
             sampling_rate=6_500_000_000,
             mixer_freq=0,
             adc_sampling_frequency=3_072_000_000,
             mux_sampling_frequency=1_536_000_000,
-=======
-            sampling_rate=6_144_000_000,
-            adc_sampling_frequency=6_144_000_000,  # 3_072_000_000,
->>>>>>> 22f5efd6
         )