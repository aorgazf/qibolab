--- conflicted
+++ resolved
@@ -16,11 +16,7 @@
 from qibolab.instruments.abstract import AbstractInstrument
 from qibolab.platforms.abstract import Qubit
 from qibolab.pulses import PulseSequence, PulseType
-<<<<<<< HEAD
-from qibolab.result import IntegratedResults, StateResults
-=======
 from qibolab.result import IntegratedResults, SampleResults
->>>>>>> 1a00c690
 from qibolab.sweeper import Parameter, Sweeper
 
 
@@ -196,11 +192,7 @@
         qubits: List[Qubit],
         sequence: PulseSequence,
         execution_parameters: ExecutionParameters,
-<<<<<<< HEAD
-    ) -> Dict[str, Union[IntegratedResults, StateResults]]:
-=======
     ) -> Dict[str, Union[IntegratedResults, SampleResults]]:
->>>>>>> 1a00c690
         """Executes the sequence of instructions and retrieves readout results.
            Each readout pulse generates a separate acquisition.
            The relaxation_time and the number of shots have default values.
@@ -278,11 +270,7 @@
         *sweepers: Sweeper,
         average: bool,
         execution_parameters: ExecutionParameters,
-<<<<<<< HEAD
-    ) -> Dict[str, Union[IntegratedResults, StateResults]]:
-=======
     ) -> Dict[str, Union[IntegratedResults, SampleResults]]:
->>>>>>> 1a00c690
         """Execute a sweep of an arbitrary number of Sweepers via recursion.
 
         Args:
@@ -366,15 +354,9 @@
 
     @staticmethod
     def merge_sweep_results(
-<<<<<<< HEAD
-        dict_a: Dict[str, Union[IntegratedResults, StateResults]],
-        dict_b: Dict[str, Union[IntegratedResults, StateResults]],
-    ) -> Dict[str, Union[IntegratedResults, StateResults]]:
-=======
         dict_a: Dict[str, Union[IntegratedResults, SampleResults]],
         dict_b: Dict[str, Union[IntegratedResults, SampleResults]],
     ) -> Dict[str, Union[IntegratedResults, SampleResults]]:
->>>>>>> 1a00c690
         """Merge two dictionary mapping pulse serial to Results object.
         If dict_b has a key (serial) that dict_a does not have, simply add it,
         otherwise sum the two results
@@ -444,11 +426,7 @@
         toti: List[float],
         totq: List[float],
         execution_parameters: ExecutionParameters,
-<<<<<<< HEAD
-    ) -> Dict[str, Union[IntegratedResults, StateResults]]:
-=======
     ) -> Dict[str, Union[IntegratedResults, SampleResults]]:
->>>>>>> 1a00c690
         """Convert sweep res to qibolab dict res
 
         Args:
@@ -507,11 +485,7 @@
         sequence: PulseSequence,
         execution_parameters: ExecutionParameters,
         *sweepers: Sweeper,
-<<<<<<< HEAD
-    ) -> Dict[str, Union[IntegratedResults, StateResults]]:
-=======
     ) -> Dict[str, Union[IntegratedResults, SampleResults]]:
->>>>>>> 1a00c690
         """Executes the sweep and retrieves the readout results.
         Each readout pulse generates a separate acquisition.
         The relaxation_time and the number of shots have default values.
