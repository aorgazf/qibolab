--- conflicted
+++ resolved
@@ -4,12 +4,8 @@
 import time
 
 import numpy as np
-<<<<<<< HEAD
-from qblox_instruments.qcodes_drivers.qcm_qrm import QcmQrm
-=======
 from qblox_instruments.qcodes_drivers.cluster import Cluster as QbloxCluster
 from qblox_instruments.qcodes_drivers.qcm_qrm import QcmQrm as QbloxQrmQcm
->>>>>>> 56bf837b
 from qibo.config import log
 
 from qibolab.instruments.abstract import Instrument
@@ -162,7 +158,7 @@
         """
 
         super().__init__(name, address)
-        self.device: QcmQrm = None
+        self.device: QbloxQrmQcm = None
         self.ports: dict = {}
         self.classification_parameters: dict = {}
         self.settings: dict = {}
@@ -179,7 +175,6 @@
         self._unused_sequencers_numbers: list[int] = []
         self._execution_time: float = 0
 
-<<<<<<< HEAD
     def _set_default_values(self):
         if self.device.present():
             self.device.set("in0_att", 0)
@@ -192,55 +187,6 @@
             self.device.set("scope_acq_trigger_level_path1", 0)
             self.device.set("scope_acq_trigger_mode_path0", "sequencer")
             self.device.set("scope_acq_trigger_mode_path1", "sequencer")
-=======
-    def connect(self, cluster: QbloxCluster = None):
-        """Connects to the instrument using the instrument settings in the
-        runcard.
-
-        Once connected, it creates port classes with properties mapped
-        to various instrument parameters, and initialises the the
-        underlying device parameters. It uploads to the module the port
-        settings loaded from the runcard.
-        """
-        if not self.is_connected and cluster is not None:
-            self.device = cluster.modules[int(self.address.split(":")[1]) - 1]
-            # test connection with module
-            if not self.device.present():
-                raise ConnectionError(
-                    f"Module {self.device.name} not connected to cluster {cluster.name}"
-                )
-
-            self.is_connected = True
-
-            # once connected, initialise the parameters of the device to the default values
-            self._set_device_parameter(self.device, "in0_att", value=0)
-            self._set_device_parameter(
-                self.device, "out0_offset_path0", "out0_offset_path1", value=0
-            )  # Default after reboot = 7.625
-            self._set_device_parameter(
-                self.device,
-                "scope_acq_avg_mode_en_path0",
-                "scope_acq_avg_mode_en_path1",
-                value=True,
-            )
-            self._set_device_parameter(
-                self.device,
-                "scope_acq_sequencer_select",
-                value=self.DEFAULT_SEQUENCERS["i1"],
-            )
-            self._set_device_parameter(
-                self.device,
-                "scope_acq_trigger_level_path0",
-                "scope_acq_trigger_level_path1",
-                value=0,
-            )
-            self._set_device_parameter(
-                self.device,
-                "scope_acq_trigger_mode_path0",
-                "scope_acq_trigger_mode_path1",
-                value="sequencer",
-            )
->>>>>>> 56bf837b
 
             # initialise the parameters of the default sequencer to the default values,
             # the rest of the sequencers are not configured here, but will be configured
@@ -274,7 +220,7 @@
                 f"Module {self.device.name} not connected to cluster {self._cluster.cluster.name}"
             )
 
-    def connect(self):
+    def connect(self, cluster: QbloxCluster = None):
         """Connects to the instrument using the instrument settings in the
         runcard.
 
@@ -286,35 +232,41 @@
         if self.is_connected:
             return
 
-        self._cluster.connect()
-        self.device: QcmQrm = self._cluster.device.modules[
-            int(self.address.split(":")[1]) - 1
-        ]
-        # once connected, initialise the parameters of the device to the default values
-        self._set_default_values()
-        try:
-            if "o1" in self.settings:
-                self.ports["o1"].attenuation = self.settings["o1"]["attenuation"]
-                if self.settings["o1"]["lo_frequency"]:
-                    self.ports["o1"].lo_enabled = True
-                    self.ports["o1"].lo_frequency = self.settings["o1"]["lo_frequency"]
-                self.ports["o1"].hardware_mod_en = True
-                self.ports["o1"].nco_freq = 0
-                self.ports["o1"].nco_phase_offs = 0
-
-            if "i1" in self.settings:
-                self.ports["i1"].hardware_demod_en = True
-                self.ports["i1"].acquisition_hold_off = self.settings["i1"][
-                    "acquisition_hold_off"
-                ]
-                self.ports["i1"].acquisition_duration = self.settings["i1"][
-                    "acquisition_duration"
-                ]
-        except Exception as error:
-            raise RuntimeError(
-                f"Unable to initialize port parameters on module {self.name}: {error}"
-            )
-        self.is_connected = True
+        elif cluster is not None:
+            self.device = cluster.modules[int(self.address.split(":")[1]) - 1]
+            # test connection with module
+            if not self.device.present():
+                raise ConnectionError(
+                    f"Module {self.device.name} not connected to cluster {cluster.name}"
+                )
+            # once connected, initialise the parameters of the device to the default values
+            self._set_default_values()
+            # then set the value loaded from the runcard
+            try:
+                if "o1" in self.settings:
+                    self.ports["o1"].attenuation = self.settings["o1"]["attenuation"]
+                    if self.settings["o1"]["lo_frequency"]:
+                        self.ports["o1"].lo_enabled = True
+                        self.ports["o1"].lo_frequency = self.settings["o1"][
+                            "lo_frequency"
+                        ]
+                    self.ports["o1"].hardware_mod_en = True
+                    self.ports["o1"].nco_freq = 0
+                    self.ports["o1"].nco_phase_offs = 0
+
+                if "i1" in self.settings:
+                    self.ports["i1"].hardware_demod_en = True
+                    self.ports["i1"].acquisition_hold_off = self.settings["i1"][
+                        "acquisition_hold_off"
+                    ]
+                    self.ports["i1"].acquisition_duration = self.settings["i1"][
+                        "acquisition_duration"
+                    ]
+            except Exception as error:
+                raise RuntimeError(
+                    f"Unable to initialize port parameters on module {self.name}: {error}"
+                )
+            self.is_connected = True
 
     def setup(self, **settings):
         """Cache the settings of the runcard and instantiate the ports of the
@@ -1132,11 +1084,6 @@
 
     def disconnect(self):
         """Empty method to comply with Instrument interface."""
-<<<<<<< HEAD
         self._cluster = None
         self.is_connected = False
-=======
-        self._erase_device_parameters_cache()
-        self.is_connected = False
-        self.device = None
->>>>>>> 56bf837b
+        self.device = None