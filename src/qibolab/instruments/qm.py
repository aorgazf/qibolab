import collections
from dataclasses import dataclass, field

import numpy as np
from qibo.config import log, raise_error
from qm.qua import (
    align,
    assign,
    declare,
    declare_stream,
    dual_demod,
    fixed,
    for_,
    frame_rotation_2pi,
    measure,
    play,
    program,
    reset_frame,
    reset_phase,
    save,
    stream_processing,
    wait,
)
from qm.QuantumMachinesManager import QuantumMachinesManager
from qualang_tools.bakery import baking
from qualang_tools.loops import from_array

from qibolab.instruments.abstract import AbstractInstrument
from qibolab.pulses import Pulse, PulseType, Rectangular
from qibolab.result import ExecutionResults
from qibolab.sweeper import Parameter


@dataclass
class QMConfig:
    """Configuration for communicating with the ``QuantumMachinesManager``."""

    version: int = 1
    controllers: dict = field(default_factory=dict)
    elements: dict = field(default_factory=dict)
    pulses: dict = field(default_factory=dict)
    waveforms: dict = field(default_factory=dict)
    digital_waveforms: dict = field(default_factory=lambda: {"ON": {"samples": [(1, 0)]}})
    integration_weights: dict = field(default_factory=dict)
    mixers: dict = field(default_factory=dict)

<<<<<<< HEAD
    def __init__(self, name, address):
        # QuantumMachines manager is instantiated in ``platform.connect``
        self.name = name
        self.address = address
        self.manager = None
        self.is_connected = False

        self.time_of_flight = 0
        self.smearing = 0
        # copied from qblox runcard, not used here yet
        # hardware_avg: 1024
        # sampling_rate: 1_000_000_000
        # repetition_duration: 200_000
        # minimum_delay_between_instructions: 4

        # Default configuration for communicating with the ``QuantumMachinesManager``
        self.config = {
            "version": 1,
            "controllers": {},
            "elements": {},
            "pulses": {},
            "waveforms": {},
            "digital_waveforms": {
                "ON": {"samples": [(1, 0)]},
            },
            "integration_weights": {},
            "mixers": {},
        }

    def connect(self):
        """Connect to the QM manager."""
        host, port = self.address.split(":")
        self.manager = QuantumMachinesManager(host, int(port))

    def setup(self):
        """Deprecated method."""
        # controllers are defined when registering pulses
        pass

    def start(self):
        # TODO: Start the OPX flux offsets?
        pass

    def stop(self):
        """Close all running Quantum Machines."""
        # TODO: Use logging
        # log.warn("Closing all Quantum Machines.")
        print("Closing all Quantum Machines.")
        self.manager.close_all_quantum_machines()
=======
    def register_analog_output_controllers(self, ports, offset=0.0, filter=None):
        """Register controllers in the ``config``.

        Args:
            ports (list): List of tuples ``(conX, port)``.
            offset (float): Constant offset to be played in the given ports.
                Relevant for ports connected to flux channels.
            filter (dict): Pulse shape filters. Relevant for ports connected to flux channels.
                QM syntax should be followed for the filters.
        """
        if abs(offset) > 0.2:
            raise_error(ValueError, f"DC offset for Quantum Machines cannot exceed 0.1V but is {offset}.")
>>>>>>> c3e87393

        for con, port in ports:
            if con not in self.controllers:
                self.controllers[con] = {"analog_outputs": {}}
            self.controllers[con]["analog_outputs"][port] = {"offset": offset}
            if filter is not None:
                self.controllers[con]["analog_outputs"][port]["filter"] = filter

    @staticmethod
    def iq_imbalance(g, phi):
        """Creates the correction matrix for the mixer imbalance caused by the gain and phase imbalances

        More information here:
        https://docs.qualang.io/libs/examples/mixer-calibration/#non-ideal-mixer

        Args:
            g (float): relative gain imbalance between the I & Q ports (unit-less).
                Set to 0 for no gain imbalance.
            phi (float): relative phase imbalance between the I & Q ports (radians).
                Set to 0 for no phase imbalance.
        """
        c = np.cos(phi)
        s = np.sin(phi)
        N = 1 / ((1 - g**2) * (2 * c**2 - 1))
        return [float(N * x) for x in [(1 - g) * c, (1 + g) * s, (1 - g) * s, (1 + g) * c]]

    def register_drive_element(self, qubit, intermediate_frequency=0):
        """Register qubit drive elements and controllers in the QM config.

        Args:
            qubit (:class:`qibolab.platforms.utils.Qubit`): Qubit to add elements for.
            intermediate_frequency (int): Intermediate frequency that the OPX
                will send to this qubit. This frequency will be mixed with the
                LO connected to the same channel.
        """
        if f"drive{qubit.name}" not in self.elements:
            # register drive controllers
            self.register_analog_output_controllers(qubit.drive.ports)
            # register element
            lo_frequency = int(qubit.drive.local_oscillator.frequency)
            self.elements[f"drive{qubit.name}"] = {
                "mixInputs": {
                    "I": qubit.drive.ports[0],
                    "Q": qubit.drive.ports[1],
                    "lo_frequency": lo_frequency,
                    "mixer": f"mixer_drive{qubit.name}",
                },
                "intermediate_frequency": intermediate_frequency,
                "operations": {},
            }
            drive_g = qubit.mixer_drive_g
            drive_phi = qubit.mixer_drive_phi
            self.mixers[f"mixer_drive{qubit.name}"] = [
                {
                    "intermediate_frequency": intermediate_frequency,
                    "lo_frequency": lo_frequency,
                    "correction": self.iq_imbalance(drive_g, drive_phi),
                }
            ]
        else:
            self.elements[f"drive{qubit.name}"]["intermediate_frequency"] = intermediate_frequency
            self.mixers[f"mixer_drive{qubit.name}"][0]["intermediate_frequency"] = intermediate_frequency

    def register_readout_element(self, qubit, intermediate_frequency=0, time_of_flight=0, smearing=0):
        """Register resonator elements and controllers in the QM config.

        Args:
            qubit (:class:`qibolab.platforms.utils.Qubit`): Qubit to add elements for.
            intermediate_frequency (int): Intermediate frequency that the OPX
                will send to this qubit. This frequency will be mixed with the
                LO connected to the same channel.
        """
        if f"readout{qubit.name}" not in self.elements:
            # register readout controllers
            self.register_analog_output_controllers(qubit.readout.ports)
            # register feedback controllers
            controllers = self.controllers
            for con, port in qubit.feedback.ports:
                if con not in controllers:
                    controllers[con] = {
                        "analog_outputs": {},
                        "digital_outputs": {
                            1: {},
                        },
                        "analog_inputs": {},
                    }
                if "digital_outputs" not in controllers[con]:
                    controllers[con]["digital_outputs"] = {
                        1: {},
                    }
                if "analog_inputs" not in controllers[con]:
                    controllers[con]["analog_inputs"] = {}
                controllers[con]["analog_inputs"][port] = {"offset": 0.0, "gain_db": 0}

            # register element
            lo_frequency = int(qubit.readout.local_oscillator.frequency)
            self.elements[f"readout{qubit.name}"] = {
                "mixInputs": {
                    "I": qubit.readout.ports[0],
                    "Q": qubit.readout.ports[1],
                    "lo_frequency": lo_frequency,
                    "mixer": f"mixer_readout{qubit.name}",
                },
                "intermediate_frequency": intermediate_frequency,
                "operations": {},
                "outputs": {
                    "out1": qubit.feedback.ports[0],
                    "out2": qubit.feedback.ports[1],
                },
                "time_of_flight": time_of_flight,
                "smearing": smearing,
            }
            readout_g = qubit.mixer_readout_g
            readout_phi = qubit.mixer_readout_phi
            self.mixers[f"mixer_readout{qubit.name}"] = [
                {
                    "intermediate_frequency": intermediate_frequency,
                    "lo_frequency": lo_frequency,
                    "correction": self.iq_imbalance(readout_g, readout_phi),
                }
            ]
        else:
            self.elements[f"readout{qubit.name}"]["intermediate_frequency"] = intermediate_frequency
            self.mixers[f"mixer_readout{qubit.name}"][0]["intermediate_frequency"] = intermediate_frequency

    def register_flux_element(self, qubit, intermediate_frequency=0):
        """Register qubit flux elements and controllers in the QM config.

        Args:
            qubit (:class:`qibolab.platforms.utils.Qubit`): Qubit to add elements for.
            intermediate_frequency (int): Intermediate frequency that the OPX
                will send to this qubit. This frequency will be mixed with the
                LO connected to the same channel.
        """
        if f"flux{qubit.name}" not in self.elements:
            # register controller
            self.register_analog_output_controllers(qubit.flux.ports, qubit.flux.offset, qubit.flux.filter)
            # register element
            self.elements[f"flux{qubit.name}"] = {
                "singleInput": {
                    "port": qubit.flux.ports[0],
                },
                "intermediate_frequency": intermediate_frequency,
                "operations": {},
            }
        else:
            self.elements[f"flux{qubit.name}"]["intermediate_frequency"] = intermediate_frequency

    def register_pulse(self, qubit, pulse, time_of_flight, smearing):
        """Registers pulse, waveforms and integration weights in QM config.

        Args:
            qubit (:class:`qibolab.platforms.utils.Qubit`): Qubit that the pulse acts on.
            pulse (:class:`qibolab.pulses.Pulse`): Pulse object to register.

        Returns:
            element (str): Name of the element this pulse will be played on.
                Elements are a part of the QM config and are generated during
                instantiation of the Qubit objects. They are named as
                "drive0", "drive1", "flux0", "readout0", ...
        """
        if pulse.serial not in self.pulses:
            if pulse.type.name == "DRIVE":
                serial_i = self.register_waveform(pulse, "i")
                serial_q = self.register_waveform(pulse, "q")
                self.pulses[pulse.serial] = {
                    "operation": "control",
                    "length": pulse.duration,
                    "waveforms": {"I": serial_i, "Q": serial_q},
                }
                # register drive element (if it does not already exist)
                if_frequency = pulse.frequency - int(qubit.drive.local_oscillator.frequency)
                self.register_drive_element(qubit, if_frequency)
                # register flux element (if available)
                if qubit.flux:
                    self.register_flux_element(qubit)
                # register drive pulse in elements
                self.elements[f"drive{qubit.name}"]["operations"][pulse.serial] = pulse.serial

            elif pulse.type.name == "FLUX":
                serial = self.register_waveform(pulse)
                self.pulses[pulse.serial] = {
                    "operation": "control",
                    "length": pulse.duration,
                    "waveforms": {
                        "single": serial,
                    },
                }
                # register flux element (if it does not already exist)
                self.register_flux_element(qubit, pulse.frequency)
                # register flux pulse in elements
                self.elements[f"flux{qubit.name}"]["operations"][pulse.serial] = pulse.serial

            elif pulse.type.name == "READOUT":
                serial_i = self.register_waveform(pulse, "i")
                serial_q = self.register_waveform(pulse, "q")
                self.register_integration_weights(qubit, pulse.duration)
                self.pulses[pulse.serial] = {
                    "operation": "measurement",
                    "length": pulse.duration,
                    "waveforms": {
                        "I": serial_i,
                        "Q": serial_q,
                    },
                    "integration_weights": {
                        "cos": f"cosine_weights{qubit.name}",
                        "sin": f"sine_weights{qubit.name}",
                        "minus_sin": f"minus_sine_weights{qubit.name}",
                    },
                    "digital_marker": "ON",
                }
                # register readout element (if it does not already exist)
                if_frequency = pulse.frequency - int(qubit.readout.local_oscillator.frequency)
                self.register_readout_element(qubit, if_frequency, time_of_flight, smearing)
                # register flux element (if available)
                if qubit.flux:
                    self.register_flux_element(qubit)
                # register readout pulse in elements
                self.elements[f"readout{qubit.name}"]["operations"][pulse.serial] = pulse.serial

            else:
                raise_error(TypeError, f"Unknown pulse type {pulse.type.name}.")

    def register_waveform(self, pulse, mode="i"):
        """Registers waveforms in QM config.

        QM supports two kinds of waveforms, examples:
            "zero_wf": {"type": "constant", "sample": 0.0}
            "x90_wf": {"type": "arbitrary", "samples": x90_wf.tolist()}

        Args:
            pulse (:class:`qibolab.pulses.Pulse`): Pulse object to read the waveform from.
            mode (str): "i" or "q" specifying which channel the waveform will be played.

        Returns:
            serial (str): String with a serialization of the waveform.
                Used as key to identify the waveform in the config.
        """
        # Maybe need to force zero q waveforms
        # if pulse.type.name == "READOUT" and mode == "q":
        #    serial = "zero_wf"
        #    if serial not in self.waveforms:
        #        self.waveforms[serial] = {"type": "constant", "sample": 0.0}
        if isinstance(pulse.shape, Rectangular):
            serial = f"constant_wf{pulse.amplitude}"
            if serial not in self.waveforms:
                self.waveforms[serial] = {"type": "constant", "sample": pulse.amplitude}
        else:
            waveform = getattr(pulse, f"envelope_waveform_{mode}")
            serial = waveform.serial
            if serial not in self.waveforms:
                self.waveforms[serial] = {"type": "arbitrary", "samples": waveform.data.tolist()}
        return serial

    def register_integration_weights(self, qubit, readout_len):
        """Registers integration weights in QM config.

        Args:
            qubit (:class:`qibolab.platforms.quantum_machines.Qubit`): Qubit
                object that the integration weights will be used for.
            readout_len (int): Duration of the readout pulse in ns.
        """
        rotation_angle = qubit.rotation_angle
        self.integration_weights.update(
            {
                f"cosine_weights{qubit.name}": {
                    "cosine": [(np.cos(rotation_angle), readout_len)],
                    "sine": [(-np.sin(rotation_angle), readout_len)],
                },
                f"sine_weights{qubit.name}": {
                    "cosine": [(np.sin(rotation_angle), readout_len)],
                    "sine": [(np.cos(rotation_angle), readout_len)],
                },
                f"minus_sine_weights{qubit.name}": {
                    "cosine": [(-np.sin(rotation_angle), readout_len)],
                    "sine": [(-np.cos(rotation_angle), readout_len)],
                },
            }
        )


class QMPulse:
    def __init__(self, pulse):
        self.pulse = pulse
        self.element = f"{pulse.type.name.lower()}{pulse.qubit}"
        self.operation = pulse.serial
        self.relative_phase = pulse.relative_phase / (2 * np.pi)
        self.duration = pulse.duration

        # Stores the baking object (for pulses that need 1ns resolution)
        self.baked = None
        self.baked_amplitude = None

        self.I = None
        self.Q = None
        self.shot = None
        self.I_st = None
        self.Q_st = None
        self.shots = None
        self.threshold = None
        self.cos = None
        self.sin = None

    def declare_output(self, threshold=None, iq_angle=None):
        self.I = declare(fixed)
        self.Q = declare(fixed)
        self.I_st = declare_stream()
        self.Q_st = declare_stream()

        if threshold is not None:
            # QUA variables used for single shot classification
            self.shot = declare(bool)
            self.shots = declare_stream()
            self.threshold = threshold
            self.cos = np.cos(iq_angle)
            self.sin = np.sin(iq_angle)

    def bake(self, config: QMConfig):
        if self.baked is not None:
            raise_error(RuntimeError, f"Bake was already called for {self.pulse}.")
        # ! Only works for flux pulses that have zero Q waveform

        # Create the different baked sequences, each one corresponding to a different truncated duration
        # for t in range(self.pulse.duration + 1):
        with baking(config.__dict__, padding_method="right") as self.baked:
            # if t == 0:  # Otherwise, the baking will be empty and will not be created
            #    wf = [0.0] * 16
            # else:
            # wf = waveform[:t].tolist()
            if self.pulse.duration == 0:
                waveform = [0.0] * 16
            else:
                waveform = self.pulse.envelope_waveform_i.data.tolist()
            self.baked.add_op(self.pulse.serial, self.element, waveform)
            self.baked.play(self.pulse.serial, self.element)
            # Append the baking object in the list to call it from the QUA program
            # self.segments.append(b)

        self.duration = self.baked.get_op_length()


class QMSequence(list):
    def __init__(self, *args, **kwargs):
        super().__init__(*args, **kwargs)
        # keep track of readout pulses for registering outputs
        self.ro_pulses = []
        # map from qibolab pulses to QMPulses (useful when sweeping)
        self.pulse_to_qmpulse = {}

    def add(self, pulse):
        if not isinstance(pulse, Pulse):
            raise_error(TypeError, f"Pulse {pulse} has invalid type {type(pulse)}.")

        qmpulse = QMPulse(pulse)
        self.pulse_to_qmpulse[pulse.serial] = qmpulse
        if pulse.type.name == "READOUT":
            self.ro_pulses.append(qmpulse)
        super().append(qmpulse)
        return qmpulse


class QMOPX(AbstractInstrument):
    """Instrument object for controlling Quantum Machines (QM) OPX controllers.

    Playing pulses on QM controllers requires a ``config`` dictionary and a program
    written in QUA language. The ``config`` file is generated in parts in the following places
    in the ``register_*`` methods. The controllers, elements and pulses are all
    registered after a pulse sequence is given, so that the config contains only
    elements related to the participating qubits.
    The QUA program for executing an arbitrary qibolab ``PulseSequence`` is written in
    ``play`` and ``play_pulses`` and executed in ``execute_program``.

    Args:
        name (str): Name of the instrument instance.
        address (str): IP address and port for connecting to the OPX instruments.

    Attributes:
        is_connected (bool): Boolean that shows whether instruments are connected.
        manager (:class:`qm.QuantumMachinesManager.QuantumMachinesManager`): Manager object
            used for controlling the QM OPXs.
        config (dict): Configuration dictionary required for pulse execution on the OPXs.
        time_of_flight (int): Time of flight used for hardware signal integration.
        smearing (int): Smearing used for hardware signal integration.
    """

    def __init__(self, name, address):
        # QuantumMachines manager is instantiated in ``platform.connect``
        self.name = name
        self.address = address
        self.manager = None
        self.is_connected = False

        self.time_of_flight = 0
        self.smearing = 0
        # copied from qblox runcard, not used here yet
        # hardware_avg: 1024
        # sampling_rate: 1_000_000_000
        # repetition_duration: 200_000
        # minimum_delay_between_instructions: 4
        self.config = QMConfig()

    def connect(self):
        """Connect to the QM manager."""
        host, port = self.address.split(":")
        self.manager = QuantumMachinesManager(host, int(port))

    def setup(self, qubits, relaxation_time=0, time_of_flight=0, smearing=0, **_kwargs):
        """Set general machine options and register flux elements in the ``config``.

        Flux elements should be registered on all qubits even when they are not used.

        Args:
            qubits (list): List of :class:`qibolab.platforms.abstract.Qubit`.
            relaxation_time (int): Default time to wait between shots so that the qubit relaxes to
            its ground state.
            time_of_flight (int): Time of flight used for hardware signal integration.
            smearing (int): Smearing used for hardware signal integration.
        """
        self.time_of_flight = time_of_flight
        self.smearing = smearing
        # controllers are defined when registering pulses
        for qubit in qubits.values():
            if qubit.flux:
                self.config.register_flux_element(qubit)

    def start(self):
        # TODO: Start the OPX flux offsets?
        pass

    def stop(self):
        """Close all running Quantum Machines."""
        # TODO: Use logging
        # log.warn("Closing all Quantum Machines.")
        print("Closing all Quantum Machines.")
        self.manager.close_all_quantum_machines()

    def disconnect(self):
        """Disconnect from QM manager."""
        if self.is_connected:
            self.manager.close()
            self.is_connected = False

    def execute_program(self, program):
        """Executes an arbitrary program written in QUA language.

        Args:
            program: QUA program.

        Returns:
            TODO
        """
        machine = self.manager.open_qm(self.config.__dict__)

        # for debugging only
        from qm import generate_qua_script

        with open("qua_script.txt", "w") as file:
            file.write(generate_qua_script(program, self.config.__dict__))

        return machine.execute(program)

    @staticmethod
    def play_pulses(qmsequence, relaxation_time=0):
        """Part of QUA program that plays an arbitrary pulse sequence.

        Should be used inside a ``program()`` context.

        Args:
            qmsequence (list): Pulse sequence containing QM specific pulses (``qmpulse``).
                These pulses are defined in :meth:`qibolab.instruments.qm.QMOPX.play` and
                hold attributes for the ``element`` and ``operation`` that corresponds to
                each pulse, as defined in the QM config.
        """
        needs_reset = False
        align()
        clock = collections.defaultdict(int)
        for qmpulse in qmsequence:
            pulse = qmpulse.pulse
            wait_time = pulse.start - clock[qmpulse.element]
            if wait_time >= 12:
                wait_cycles = wait_time // 4 + 1
                wait(wait_cycles, qmpulse.element)
                clock[qmpulse.element] += 4 * wait_cycles
            clock[qmpulse.element] += qmpulse.duration
            if pulse.type.name == "READOUT":
                measure(
                    qmpulse.operation,
                    qmpulse.element,
                    None,
                    dual_demod.full("cos", "out1", "sin", "out2", qmpulse.I),
                    dual_demod.full("minus_sin", "out1", "cos", "out2", qmpulse.Q),
                )
                if qmpulse.threshold is not None:
                    assign(qmpulse.shot, qmpulse.I * qmpulse.cos - qmpulse.Q * qmpulse.sin > qmpulse.threshold)
            else:
                if not isinstance(qmpulse.relative_phase, float) or qmpulse.relative_phase != 0:
                    frame_rotation_2pi(qmpulse.relative_phase, qmpulse.element)
                    needs_reset = True
                if qmpulse.baked is not None:
                    if qmpulse.baked_amplitude is not None:
                        qmpulse.baked.run(amp_array=[(qmpulse.element, qmpulse.baked_amplitude)])
                    else:
                        qmpulse.baked.run()
                else:
                    play(qmpulse.operation, qmpulse.element)
                if needs_reset:
                    reset_frame(qmpulse.element)

        # for Rabi-length?
        if relaxation_time > 0:
            wait(relaxation_time // 4, *clock.keys())

        # Save data to the stream processing
        for qmpulse in qmsequence.ro_pulses:
            save(qmpulse.I, qmpulse.I_st)
            save(qmpulse.Q, qmpulse.Q_st)
            if qmpulse.threshold is not None:
                save(qmpulse.shot, qmpulse.shots)

    @staticmethod
    def fetch_results(result, ro_pulses):
        """Fetches results from an executed experiment."""
        # TODO: Update result asynchronously instead of waiting
        # for all values, in order to allow live plotting
        # import time
        # for _ in range(5):
        #    handles.is_processing()
        #    time.sleep(1)
        handles = result.result_handles
        handles.wait_for_all_values()
        results = {}
        for pulse in ro_pulses:
            serial = pulse.serial
            ires = handles.get(f"{serial}_I").fetch_all()
            qres = handles.get(f"{serial}_Q").fetch_all()
            if f"{serial}_shots" in handles:
                shots = handles.get(f"{serial}_shots").fetch_all().astype(int)
            else:
                shots = None
            results[pulse.qubit] = results[serial] = ExecutionResults.from_components(ires, qres, shots)
        return results

    def play(self, qubits, sequence, nshots, relaxation_time):
        """Plays an arbitrary pulse sequence using QUA program.

        Args:
            qubits (list): List of :class:`qibolab.platforms.utils.Qubit` objects
                passed from the platform.
            sequence (:class:`qibolab.pulses.PulseSequence`). Pulse sequence to play.
            nshots (int): Number of repetitions (shots) of the experiment.
            relaxation_time (int): Time to wait for the qubit to relax to its ground state between shots in ns.
        """
        # register flux elements for all qubits so that they are
        # always at sweetspot even when they are not used
        for qubit in qubits.values():
            if qubit.flux:
                self.register_flux_element(qubit)

        if not sequence:
            return {}
        # Current driver cannot play overlapping pulses on drive and flux channels
        # If we want to play overlapping pulses we need to define different elements on the same ports
        # like we do for readout multiplex
        qmsequence = QMSequence()
        for pulse in sequence:
            qmpulse = qmsequence.add(pulse)
            if pulse.duration % 4 or pulse.duration < 16:
                if pulse.type.name != "FLUX":
                    raise_error(NotImplementedError, "1ns resolution is available for flux pulses only.")
                # register flux element (if it does not already exist)
                self.config.register_flux_element(qubits[pulse.qubit], pulse.frequency)
                qmpulse.bake(self.config)
            else:
                self.config.register_pulse(qubits[pulse.qubit], pulse, self.time_of_flight, self.smearing)

        # play pulses using QUA
        with program() as experiment:
            n = declare(int)
            for qmpulse in qmsequence.ro_pulses:
                threshold = qubits[qmpulse.pulse.qubit].threshold
                iq_angle = qubits[qmpulse.pulse.qubit].iq_angle
                qmpulse.declare_output(threshold, iq_angle)

            with for_(n, 0, n < nshots, n + 1):
                self.play_pulses(qmsequence, relaxation_time)

            with stream_processing():
                # I_st.average().save("I")
                # Q_st.average().save("Q")
                # n_st.buffer().save_all("n")
                for qmpulse in qmsequence.ro_pulses:
                    serial = qmpulse.pulse.serial
                    qmpulse.I_st.buffer(nshots).save(f"{serial}_I")
                    qmpulse.Q_st.buffer(nshots).save(f"{serial}_Q")
                    if qmpulse.threshold is not None:
                        qmpulse.shots.buffer(nshots).save(f"{serial}_shots")

        result = self.execute_program(experiment)
        return self.fetch_results(result, sequence.ro_pulses)

    def sweep(self, qubits, sequence, *sweepers, nshots, relaxation_time, average=True):
        qmsequence = QMSequence()
        for pulse in sequence:
            qmpulse = qmsequence.add(pulse)
            if pulse.duration % 4 or pulse.duration < 16:
                if pulse.type.name != "FLUX":
                    raise_error(NotImplementedError, "1ns resolution is available for flux pulses only.")
                # register flux element (if it does not already exist)
                self.config.register_flux_element(qubits[pulse.qubit], pulse.frequency)
                qmpulse.bake(self.config)
            else:
                self.config.register_pulse(qubits[pulse.qubit], pulse, self.time_of_flight, self.smearing)

        # play pulses using QUA
        with program() as experiment:
            n = declare(int)
            for qmpulse in qmsequence.ro_pulses:
                if average:
                    # not calculating single shots when averaging
                    # during sweep so we do not pass ``threshold`` here
                    qmpulse.declare_output()
                else:
                    threshold = qubits[qmpulse.pulse.qubit].threshold
                    iq_angle = qubits[qmpulse.pulse.qubit].iq_angle
                    qmpulse.declare_output(threshold, iq_angle)

            with for_(n, 0, n < nshots, n + 1):
                self.sweep_recursion(list(sweepers), qubits, qmsequence, relaxation_time)

            with stream_processing():
                for qmpulse in qmsequence.ro_pulses:
                    Ist_temp = qmpulse.I_st
                    Qst_temp = qmpulse.Q_st
                    if not average and qmpulse.threshold is not None:
                        shots_temp = qmpulse.shots
                    for sweeper in reversed(sweepers):
                        Ist_temp = Ist_temp.buffer(len(sweeper.values))
                        Qst_temp = Qst_temp.buffer(len(sweeper.values))
                        if not average and qmpulse.threshold is not None:
                            shots_temp = shots_temp.buffer(len(sweeper.values))
                    serial = qmpulse.pulse.serial
                    if average:
                        Ist_temp.average().save(f"{serial}_I")
                        Qst_temp.average().save(f"{serial}_Q")
                    else:
                        Ist_temp.buffer(nshots).save(f"{serial}_I")
                        Qst_temp.buffer(nshots).save(f"{serial}_Q")
                        if qmpulse.threshold is not None:
                            shots_temp.buffer(nshots).save(f"{serial}_shots")

        result = self.execute_program(experiment)
        return self.fetch_results(result, sequence.ro_pulses)

    def sweep_frequency(self, sweepers, qubits, qmsequence, relaxation_time):
        from qm.qua import update_frequency

        sweeper = sweepers[0]
        freqs0 = []
        for pulse in sweeper.pulses:
            qubit = qubits[pulse.qubit]
            if pulse.type is PulseType.DRIVE:
                lo_frequency = int(qubit.drive.local_oscillator.frequency)
            elif pulse.type is PulseType.READOUT:
                lo_frequency = int(qubit.readout.local_oscillator.frequency)
            else:
                raise_error(NotImplementedError, f"Cannot sweep frequency of pulse of type {pulse.type}.")
            # convert to IF frequency for readout and drive pulses
            freqs0.append(declare(int, value=int(pulse.frequency - lo_frequency)))

        # is it fine to have this declaration inside the ``nshots`` QUA loop?
        f = declare(int)
        with for_(*from_array(f, sweeper.values.astype(int))):
            for pulse, f0 in zip(sweeper.pulses, freqs0):
                qmpulse = qmsequence.pulse_to_qmpulse[pulse.serial]
                update_frequency(qmpulse.element, f + f0)

            self.sweep_recursion(sweepers[1:], qubits, qmsequence, relaxation_time)
            if relaxation_time > 0:
                wait(relaxation_time // 4)

    def sweep_amplitude(self, sweepers, qubits, qmsequence, relaxation_time):
        from qm.qua import amp

        # TODO: It should be -2 < amp(a) < 2 otherwise the we get weird results
        # without an error. Amplitude should be fixed to allow arbitrary values
        # in qibocal

        sweeper = sweepers[0]
        a = declare(fixed)
        with for_(*from_array(a, sweeper.values)):
            for pulse in sweeper.pulses:
                qmpulse = qmsequence.pulse_to_qmpulse[pulse.serial]
                if qmpulse.baked is None:
                    qmpulse.operation = qmpulse.operation * amp(a)
                else:
                    qmpulse.baked_amplitude = a

            self.sweep_recursion(sweepers[1:], qubits, qmsequence, relaxation_time)
            if relaxation_time > 0:
                wait(relaxation_time // 4)

    def sweep_relative_phase(self, sweepers, qubits, qmsequence, relaxation_time):
        sweeper = sweepers[0]
        relphase = declare(fixed)
        with for_(*from_array(relphase, sweeper.values / (2 * np.pi))):
            for pulse in sweeper.pulses:
                qmpulse = qmsequence.pulse_to_qmpulse[pulse.serial]
                qmpulse.relative_phase = relphase

            self.sweep_recursion(sweepers[1:], qubits, qmsequence, relaxation_time)
            if relaxation_time > 0:
                wait(relaxation_time // 4)

    def sweep_bias(self, sweepers, qubits, qmsequence, relaxation_time):
        from qm.qua import set_dc_offset

        sweeper = sweepers[0]
        bias0 = [declare(fixed, value=qubits[q].flux.offset) for q in sweeper.qubits]
        b = declare(fixed)
        with for_(*from_array(b, sweeper.values)):
            for q, b0 in zip(sweeper.qubits, bias0):
                set_dc_offset(f"flux{q}", "single", b + b0)

            self.sweep_recursion(sweepers[1:], qubits, qmsequence, relaxation_time)
            if relaxation_time > 0:
                wait(relaxation_time // 4)

    SWEEPERS = {
        Parameter.frequency: sweep_frequency,
        Parameter.amplitude: sweep_amplitude,
        Parameter.relative_phase: sweep_relative_phase,
        Parameter.bias: sweep_bias,
    }

    def sweep_recursion(self, sweepers, qubits, qmsequence, relaxation_time):
        if len(sweepers) > 0:
            parameter = sweepers[0].parameter
            if parameter in self.SWEEPERS:
                self.SWEEPERS[parameter](self, sweepers, qubits, qmsequence, relaxation_time)
            else:
                raise_error(NotImplementedError, f"Sweeper for {parameter} is not implemented.")
        else:
            self.play_pulses(qmsequence)<|MERGE_RESOLUTION|>--- conflicted
+++ resolved
@@ -44,57 +44,6 @@
     integration_weights: dict = field(default_factory=dict)
     mixers: dict = field(default_factory=dict)
 
-<<<<<<< HEAD
-    def __init__(self, name, address):
-        # QuantumMachines manager is instantiated in ``platform.connect``
-        self.name = name
-        self.address = address
-        self.manager = None
-        self.is_connected = False
-
-        self.time_of_flight = 0
-        self.smearing = 0
-        # copied from qblox runcard, not used here yet
-        # hardware_avg: 1024
-        # sampling_rate: 1_000_000_000
-        # repetition_duration: 200_000
-        # minimum_delay_between_instructions: 4
-
-        # Default configuration for communicating with the ``QuantumMachinesManager``
-        self.config = {
-            "version": 1,
-            "controllers": {},
-            "elements": {},
-            "pulses": {},
-            "waveforms": {},
-            "digital_waveforms": {
-                "ON": {"samples": [(1, 0)]},
-            },
-            "integration_weights": {},
-            "mixers": {},
-        }
-
-    def connect(self):
-        """Connect to the QM manager."""
-        host, port = self.address.split(":")
-        self.manager = QuantumMachinesManager(host, int(port))
-
-    def setup(self):
-        """Deprecated method."""
-        # controllers are defined when registering pulses
-        pass
-
-    def start(self):
-        # TODO: Start the OPX flux offsets?
-        pass
-
-    def stop(self):
-        """Close all running Quantum Machines."""
-        # TODO: Use logging
-        # log.warn("Closing all Quantum Machines.")
-        print("Closing all Quantum Machines.")
-        self.manager.close_all_quantum_machines()
-=======
     def register_analog_output_controllers(self, ports, offset=0.0, filter=None):
         """Register controllers in the ``config``.
 
@@ -107,7 +56,6 @@
         """
         if abs(offset) > 0.2:
             raise_error(ValueError, f"DC offset for Quantum Machines cannot exceed 0.1V but is {offset}.")
->>>>>>> c3e87393
 
         for con, port in ports:
             if con not in self.controllers:
@@ -514,24 +462,10 @@
         host, port = self.address.split(":")
         self.manager = QuantumMachinesManager(host, int(port))
 
-    def setup(self, qubits, relaxation_time=0, time_of_flight=0, smearing=0, **_kwargs):
-        """Set general machine options and register flux elements in the ``config``.
-
-        Flux elements should be registered on all qubits even when they are not used.
-
-        Args:
-            qubits (list): List of :class:`qibolab.platforms.abstract.Qubit`.
-            relaxation_time (int): Default time to wait between shots so that the qubit relaxes to
-            its ground state.
-            time_of_flight (int): Time of flight used for hardware signal integration.
-            smearing (int): Smearing used for hardware signal integration.
-        """
-        self.time_of_flight = time_of_flight
-        self.smearing = smearing
+    def setup(self):
+        """Deprecated method."""
         # controllers are defined when registering pulses
-        for qubit in qubits.values():
-            if qubit.flux:
-                self.config.register_flux_element(qubit)
+        pass
 
     def start(self):
         # TODO: Start the OPX flux offsets?
@@ -664,7 +598,7 @@
         # always at sweetspot even when they are not used
         for qubit in qubits.values():
             if qubit.flux:
-                self.register_flux_element(qubit)
+                self.config.register_flux_element(qubit)
 
         if not sequence:
             return {}
