from abc import abstractmethod
import json
import numpy as np
from abc import ABC, abstractmethod
from qibo.config import raise_error

import logging
logger = logging.getLogger(__name__)  # TODO: Consider using a global logger

class GenericPulsar(ABC):

    def __init__(self):
        # To be defined in each instrument
        self.name = None
        self.device = None
        self._connected = False
        self.sequencer = None
        self.ref_clock = None
        self.sync_en = None
        # To be defined during setup
        self.initial_delay = None
        self.repetition_duration = None
        # hardcoded values used in ``generate_program``
        self.wait_loop_step = 1000
        self.duration_base = 16380 # maximum length of a waveform in number of samples (defined by the device memory).
        # hardcoded values used in ``upload``
        self.acquisitions = {"single": {"num_bins": 1, "index":0}}
        self.weights = {}

    @abstractmethod
    def connect(self, label, ip):
        """Connects to the instruments."""
        raise(NotImplementedError)

    @property
    def gain(self):
        return self._gain

    @gain.setter
    def gain(self, gain):
        self._gain = gain
        if self.sequencer == 1:
            self.device.sequencer1_gain_awg_path0(gain)
            self.device.sequencer1_gain_awg_path1(gain)
        else:
            self.device.sequencer0_gain_awg_path0(gain)
            self.device.sequencer0_gain_awg_path1(gain)

    def setup(self, gain, initial_delay, repetition_duration):
        """Sets calibration setting to QBlox instruments.

        Args:
            gain (float):
            initial_delay ():
            repetition_duration ():
        """
        self.gain = gain
        self.initial_delay = initial_delay
        self.repetition_duration = repetition_duration

    def _translate_single_pulse(self, pulse):
        """Translates a single pulse to the instrument waveform format.

        Helper method for :meth:`qibolab.instruments.qblox.GenericPulsar.generate_waveforms`.

        Args:
            pulse (:class:`qibolab.pulses.Pulse`): Pulse object to translate.

        Returns:
            Dictionary containing the waveform corresponding to the pulse.
        """
        # Use the envelope to modulate a sinusoldal signal of frequency freq_if
<<<<<<< HEAD
        envelopes   = np.stack(pulse.envelopes(), axis=0)
        time        = np.arange(pulse.length) * 1e-9
        cosalpha    = np.cos(2 * np.pi * pulse.frequency * time + pulse.phase)
        sinalpha    = np.sin(2 * np.pi * pulse.frequency * time + pulse.phase)
        mod_matrix  = np.array([[ cosalpha, sinalpha],
                                [-sinalpha, cosalpha]])
        mod_signals = np.einsum("abt,bt->ta", mod_matrix, envelopes)
=======
        envelope_i = pulse.compile()
        # TODO: if ``envelope_q`` is not always 0 we need to find how to
        # calculate it
        envelope_q = np.zeros(int(pulse.duration))
        time = np.arange(pulse.duration) * 1e-9
        # FIXME: There should be a simpler way to construct this array
        cosalpha = np.cos(2 * np.pi * pulse.frequency * time + pulse.phase)
        sinalpha = np.sin(2 * np.pi * pulse.frequency * time + pulse.phase)
        mod_matrix = np.array([[cosalpha,sinalpha], [-sinalpha,cosalpha]])
        result = []
        for it, t, ii, qq in zip(np.arange(pulse.duration), time, envelope_i, envelope_q):
            result.append(mod_matrix[:, :, it] @ np.array([ii, qq]))
        mod_signals = np.array(result)
>>>>>>> 669188cc

        # add offsets to compensate mixer leakage
        waveform = {
            "modI": {"data": mod_signals[:, 0] + pulse.offset_i, "index": 0},
            "modQ": {"data": mod_signals[:, 1] + pulse.offset_q, "index": 1}
        }
        return waveform

    def generate_waveforms(self, pulses):
        """Translates a list of pulses to the instrument waveform format.

        Args:
            pulses (list): List of :class:`qibolab.pulses.Pulse` objects.

        Returns:
            Dictionary containing waveforms corresponding to all pulses.
        """
        if not pulses:
            raise_error(NotImplementedError, "Cannot translate empty pulse sequence.")
        name = self.name

        combined_length = max(pulse.start + pulse.duration for pulse in pulses)
        waveforms = {
            f"modI_{name}": {"data": np.zeros(combined_length), "index": 0},
            f"modQ_{name}": {"data": np.zeros(combined_length), "index": 1}
        }
        for pulse in pulses:
            waveform = self._translate_single_pulse(pulse)
            i0, i1 = pulse.start, pulse.start + pulse.duration
            waveforms[f"modI_{name}"]["data"][i0:i1] += waveform["modI"]["data"]
            waveforms[f"modQ_{name}"]["data"][i0:i1] += waveform["modQ"]["data"]

        #Fixing 0s addded to the qrm waveform. Needs to be improved, but working well on TIIq
        for pulse in pulses:
            if(pulse.channel == "qrm"):
                waveforms[f"modI_{name}"]["data"] = waveforms[f"modI_{name}"]["data"][pulse.start:]
                waveforms[f"modQ_{name}"]["data"] = waveforms[f"modQ_{name}"]["data"][pulse.start:] 

        return waveforms

    def generate_program(self, hardware_avg, initial_delay, delay_before_readout, acquire_instruction, wait_time):
        """Generates the program to be uploaded to instruments."""
        extra_duration = self.repetition_duration - self.duration_base
        extra_wait = extra_duration % self.wait_loop_step
        num_wait_loops = (extra_duration - extra_wait) // self. wait_loop_step

        # This calculation was moved to `PulsarQCM` and `PulsarQRM`
        #if ro_pulse is not None:
        #    acquire_instruction = "acquire   0,0,4"
        #    wait_time = self.duration_base - initial_delay - delay_before_readout - 4
        #else:
        #    acquire_instruction = ""
        #    wait_time = self.duration_base - initial_delay - delay_before_readout

        if initial_delay != 0:
            initial_wait_instruction = f"wait      {initial_delay}"
        else:
            initial_wait_instruction = ""

        program = f"""
            move    {hardware_avg},R0
            nop
            wait_sync 4          # Synchronize sequencers over multiple instruments
        loop:
            {initial_wait_instruction}
            play      0,1,{delay_before_readout}
            {acquire_instruction}
            wait      {wait_time}
            move      {num_wait_loops},R1
            nop
            repeatloop:
                wait      {self.wait_loop_step}
                loop      R1,@repeatloop
            wait      {extra_wait}
            loop    R0,@loop
            stop
        """
        return program

    @abstractmethod
    def translate(self, sequence, nshots):
        """Translates an abstract pulse sequence to QBlox format.

        Args:
            sequence (:class:`qibolab.pulses.PulseSequence`): Pulse sequence.

        Returns:
            The waveforms (dict) and program (str) required to execute the
            pulse sequence on QBlox instruments.
        """
        raise_error(NotImplementedError)

    def upload(self, waveforms, program, data_folder):
        """Uploads waveforms and programs to QBlox sequencer to prepare execution."""
        import os
        # Upload waveforms and program
        # Reformat waveforms to lists
        for name, waveform in waveforms.items():
            if isinstance(waveform["data"], np.ndarray):
                waveforms[name]["data"] = waveforms[name]["data"].tolist()  # JSON only supports lists

        # Add sequence program and waveforms to single dictionary and write to JSON file
        filename = f"{data_folder}/{self.name}_sequence.json"
        program_dict = {
            "waveforms": waveforms,
            "weights": self.weights,
            "acquisitions": self.acquisitions,
            "program": program
            }
        if not os.path.exists(data_folder):
            os.makedirs(data_folder)
        with open(filename, "w", encoding="utf-8") as file:
            json.dump(program_dict, file, indent=4)

        # Upload json file to the device
        if self.sequencer == 1:
            self.device.sequencer1_waveforms_and_program(os.path.join(os.getcwd(), filename))
        else:
            self.device.sequencer0_waveforms_and_program(os.path.join(os.getcwd(), filename))

    def play_sequence(self):
        """Executes the uploaded instructions."""
        # arm sequencer and start playing sequence
        self.device.arm_sequencer()
        self.device.start_sequencer()

    def stop(self):
        """Stops the QBlox sequencer from sending pulses."""
        self.device.stop_sequencer()

    def close(self):
        """Disconnects from the instrument."""
        if self._connected:
            self.stop()
            self.device.close()
            self._connected = False

    # TODO: Figure out how to fix this
    #def __del__(self):
    #    self.close()


class PulsarQRM(GenericPulsar):
    """Class for interfacing with Pulsar QRM."""

    def __init__(self, label, ip, ref_clock="external", sequencer=0, sync_en=True,
                 hardware_avg_en=True, acq_trigger_mode="sequencer"):
        super().__init__()
        # Instantiate base object from qblox library and connect to it
        self.name = "qrm"
        self.connect(label, ip)
        self._connected = True
        self.sequencer = sequencer
        self.hardware_avg_en = hardware_avg_en

        # Reset and configure
        self.device.reset()
        self.device.reference_source(ref_clock)
        self.device.scope_acq_sequencer_select(sequencer)
        self.device.scope_acq_avg_mode_en_path0(hardware_avg_en)
        self.device.scope_acq_avg_mode_en_path1(hardware_avg_en)
        self.device.scope_acq_trigger_mode_path0(acq_trigger_mode)
        self.device.scope_acq_trigger_mode_path1(acq_trigger_mode)
        # sync sequencer
        if self.sequencer == 1:
            self.device.sequencer1_sync_en(sync_en)
        else:
            self.device.sequencer0_sync_en(sync_en)

    def connect(self, label, ip):
        if not self._connected:
            # Connecting to Qblox cluster qrm (only fot TII platform)
            from cluster.cluster import cluster_qrm
            self.device = cluster_qrm(label, ip)
            logger.info("QRM connection stablished.")
            self._connected = True
        else:
            raise(RuntimeError)

    def setup(self, gain, initial_delay, repetition_duration,
              start_sample, integration_length, sampling_rate, mode):
        super().setup(gain, initial_delay, repetition_duration)
        self.start_sample = start_sample
        self.integration_length = integration_length
        self.sampling_rate = sampling_rate
        self.mode = mode

    def translate(self, sequence, delay_before_readout, nshots):
        # Allocate only readout pulses to PulsarQRM
        waveforms = self.generate_waveforms(sequence.qrm_pulses)

        # Generate program without acquire instruction
        initial_delay = sequence.qrm_pulses[0].start
        # Acquire waveforms over remaining duration of acquisition of input vector of length = 16380 with integration weights 0,0
        acquire_instruction = "acquire   0,0,4"
        wait_time = self.duration_base - initial_delay - delay_before_readout - 4 # FIXME: Not sure why this hardcoded 4 is needed
        program = self.generate_program(nshots, initial_delay, delay_before_readout, acquire_instruction, wait_time)

        return waveforms, program

    def play_sequence_and_acquire(self, ro_pulse):
        """Executes the uploaded instructions and retrieves the readout results.

        Args:
            ro_pulse (:class:`qibolab.pulses.Pulse`): Readout pulse to use for
                retrieving the results.
        """
        #arm sequencer and start playing sequence
        super().play_sequence()
        #start acquisition of data
        #Wait for the sequencer to stop with a timeout period of one minute.
        self.device.get_sequencer_state(0, 1)
        #Wait for the acquisition to finish with a timeout period of one second.
        self.device.get_acquisition_state(self.sequencer, 1)
        #Move acquisition data from temporary memory to acquisition list.
        self.device.store_scope_acquisition(self.sequencer, "single")
        #Get acquisition list from instrument.
        single_acq = self.device.get_acquisitions(self.sequencer)
        i, q = self._demodulate_and_integrate(single_acq, ro_pulse)
        acquisition_results = np.sqrt(i**2 + q**2), np.arctan2(q, i), i, q
        return acquisition_results

    def _demodulate_and_integrate(self, single_acq, ro_pulse):
        #DOWN Conversion
        norm_factor = 1. / (self.integration_length)
        n0 = self.start_sample
        n1 = self.start_sample + self.integration_length
        input_vec_I = np.array(single_acq["single"]["acquisition"]["scope"]["path0"]["data"][n0: n1])
        input_vec_Q = np.array(single_acq["single"]["acquisition"]["scope"]["path1"]["data"][n0: n1])
        input_vec_I -= np.mean(input_vec_I)
        input_vec_Q -= np.mean(input_vec_Q)

        if self.mode == 'ssb':
            modulated_i = input_vec_I
            modulated_q = input_vec_Q
            time = np.arange(modulated_i.shape[0])*1e-9
            cosalpha = np.cos(2 * np.pi * ro_pulse.frequency * time)
            sinalpha = np.sin(2 * np.pi * ro_pulse.frequency * time)
            demod_matrix = 2 * np.array([[cosalpha, -sinalpha], [sinalpha, cosalpha]])
            result = []
            for it, t, ii, qq in zip(np.arange(modulated_i.shape[0]), time,modulated_i, modulated_q):
                result.append(demod_matrix[:,:,it] @ np.array([ii, qq]))
            demodulated_signal = np.array(result)
            integrated_signal = norm_factor*np.sum(demodulated_signal,axis=0)

        elif self.mode == 'optimal':
            raise_error(NotImplementedError, "Optimal Demodulation Mode not coded yet.")
        else:
            raise_error(NotImplementedError, "Demodulation mode not understood.")
        return integrated_signal


class PulsarQCM(GenericPulsar):

    def __init__(self, label, ip, sequencer=0, ref_clock="external", sync_en=True):
        super().__init__()
        # Instantiate base object from qblox library and connect to it
        self.name = "qcm"
        self.connect(label, ip)
        self.sequencer = sequencer
        # Reset and configure
        self.device.reset()
        self.device.reference_source(ref_clock)
        if self.sequencer == 1:
            self.device.sequencer1_sync_en(sync_en)
        else:
            self.device.sequencer0_sync_en(sync_en)

    def translate(self, sequence, delay_before_read_out, nshots=None):
        # Allocate only qubit pulses to PulsarQRM
        waveforms = self.generate_waveforms(sequence.qcm_pulses)

        # Generate program without acquire instruction
        initial_delay = sequence.qcm_pulses[0].start
        acquire_instruction = ""
        wait_time = self.duration_base - initial_delay - delay_before_read_out
        program = self.generate_program(nshots, initial_delay, delay_before_read_out, acquire_instruction, wait_time)

        return waveforms, program

    def connect(self, label, ip):
        if not self._connected:
            # Connecting to Qblox cluster qrm (only fot TII platform)
            from cluster.cluster import cluster_qcm
            self.device = cluster_qcm(label, ip)
            logger.info("QCM connection stablished.")
            self._connected = True
        else:
            raise(RuntimeError)<|MERGE_RESOLUTION|>--- conflicted
+++ resolved
@@ -70,29 +70,17 @@
             Dictionary containing the waveform corresponding to the pulse.
         """
         # Use the envelope to modulate a sinusoldal signal of frequency freq_if
-<<<<<<< HEAD
-        envelopes   = np.stack(pulse.envelopes(), axis=0)
+        envelope_i  = pulse.compile()
+        # TODO: if ``envelope_q`` is not always 0 we need to find how to
+        # calculate it
+        envelope_q  = np.zeros(int(pulse.duration))
+        envelopes   = np.array([envelope_i, envelope_q])
         time        = np.arange(pulse.length) * 1e-9
         cosalpha    = np.cos(2 * np.pi * pulse.frequency * time + pulse.phase)
         sinalpha    = np.sin(2 * np.pi * pulse.frequency * time + pulse.phase)
         mod_matrix  = np.array([[ cosalpha, sinalpha],
                                 [-sinalpha, cosalpha]])
         mod_signals = np.einsum("abt,bt->ta", mod_matrix, envelopes)
-=======
-        envelope_i = pulse.compile()
-        # TODO: if ``envelope_q`` is not always 0 we need to find how to
-        # calculate it
-        envelope_q = np.zeros(int(pulse.duration))
-        time = np.arange(pulse.duration) * 1e-9
-        # FIXME: There should be a simpler way to construct this array
-        cosalpha = np.cos(2 * np.pi * pulse.frequency * time + pulse.phase)
-        sinalpha = np.sin(2 * np.pi * pulse.frequency * time + pulse.phase)
-        mod_matrix = np.array([[cosalpha,sinalpha], [-sinalpha,cosalpha]])
-        result = []
-        for it, t, ii, qq in zip(np.arange(pulse.duration), time, envelope_i, envelope_q):
-            result.append(mod_matrix[:, :, it] @ np.array([ii, qq]))
-        mod_signals = np.array(result)
->>>>>>> 669188cc
 
         # add offsets to compensate mixer leakage
         waveform = {
