import os
from collections import deque

import numpy as np
from qibo import __version__ as qibo_version
from qibo.backends import NumpyBackend
from qibo.config import raise_error
from qibo.result import MeasurementOutcomes
from qibo.transpiler.pipeline import Passes, assert_transpiling

from qibolab import ExecutionParameters
from qibolab import __version__ as qibolab_version
from qibolab import create_platform
from qibolab.compilers import Compiler
from qibolab.platform import Platform


class QibolabBackend(NumpyBackend):
    def __init__(self, platform, runcard=None):
        super().__init__()
        self.name = "qibolab"
        if isinstance(platform, Platform):
            self.platform = platform
        else:
            self.platform = create_platform(platform, runcard)
        self.versions = {
            "qibo": qibo_version,
            "numpy": self.np.__version__,
            "qibolab": qibolab_version,
        }
        self.compiler = Compiler.default()
        self.transpiler = Passes(connectivity=self.platform.topology)

    def apply_gate(self, gate, state, nqubits):  # pragma: no cover
        raise_error(NotImplementedError, "Qibolab cannot apply gates directly.")

    def apply_gate_density_matrix(self, gate, state, nqubits):  # pragma: no cover
        raise_error(NotImplementedError, "Qibolab cannot apply gates directly.")

    def transpile(self, circuit):
        """Applies the transpiler to a single circuit."""
        # TODO: Move this method to transpilers
        if self.transpiler is None or self.transpiler.is_satisfied(circuit):
            native_circuit = circuit
            qubit_map = {q: q for q in range(circuit.nqubits)}
        else:
            # Transform a circuit into proper connectivity and native gates
            native_circuit, qubit_map = self.transpiler(circuit)
            # TODO: Use the qubit map to properly map measurements
            if os.environ.get("CHECK_TRANSPILED", False):
                assert_transpiling(
                    native_circuit, self.transpiler.connectivity, self.transpiler.get_initial_layout, qubit_map
                )
        return native_circuit, qubit_map

    def assign_measurements(self, measurement_map, readout):
        """Assigning measurement outcomes to :class:`qibo.states.MeasurementResult` for each gate.

        This allows properly obtaining the measured shots from the :class:`qibolab.pulses.ReadoutPulse` object obtaned after pulse sequence execution.

        Args:
            measurement_map (dict): Map from each measurement gate to the sequence of
                readout pulses implementing it.
            readout (:class:`qibolab.pulses.ReadoutPulse`): Readout result object
                containing the readout measurement shots. This is created in ``execute_circuit``.
        """
        for gate, sequence in measurement_map.items():
            _samples = (readout[pulse.serial].samples for pulse in sequence.pulses)
            samples = list(filter(lambda x: x is not None, _samples))
            gate.result.backend = self
            gate.result.register_samples(np.array(samples).T)

    def execute_circuit(self, circuit, initial_state=None, nshots=1000):
        """Executes a quantum circuit.

        Args:
            circuit (:class:`qibo.models.circuit.Circuit`): Circuit to execute.
            initial_state (:class:`qibo.models.circuit.Circuit`): Circuit to prepare the initial state.
                If ``None`` the default ``|00...0>`` state is used.
            nshots (int): Number of shots to sample from the experiment.
                If ``None`` the default value provided as hardware_avg in the
                calibration yml will be used.

        Returns:
            MeasurementOutcomes object containing the results acquired from the execution.
        """
        if isinstance(initial_state, type(circuit)):
            return self.execute_circuit(
                circuit=initial_state + circuit,
                nshots=nshots,
            )
        if initial_state is not None:
            raise_error(
                ValueError,
                "Hardware backend only supports circuits as initial states.",
            )

<<<<<<< HEAD
        native_circuit, qubit_map = self.transpile(circuit)
=======
        if self.transpiler is None:
            native_circuit = circuit
        else:
            # Transform a circuit into proper connectivity and native gates
            native_circuit, qubit_map = self.transpiler(circuit)
            # TODO: Use the qubit map to properly map measurements
            if check_transpiled:
                assert_transpiling(
                    native_circuit, self.transpiler.connectivity, self.transpiler.get_initial_layout, qubit_map
                )

        # Transpile the native circuit into a sequence of pulses ``PulseSequence``
>>>>>>> 5d674f01
        sequence, measurement_map = self.compiler.compile(native_circuit, self.platform)

        if not self.platform.is_connected:
            self.platform.connect()
            self.platform.setup()
        self.platform.start()
        readout = self.platform.execute_pulse_sequence(
            sequence,
            ExecutionParameters(nshots=nshots),
        )
        self.platform.stop()
        result = MeasurementOutcomes(circuit.measurements, self, nshots=nshots)
        self.assign_measurements(measurement_map, readout)
        return result

    def execute_circuits(self, circuits, initial_state=None, nshots=1000):
        if isinstance(initial_state, type(circuits[0])):
            return self.execute_circuits(
                circuit=[initial_state + circuit for circuit in circuits],
                nshots=nshots,
            )
        if initial_state is not None:
            raise_error(
                ValueError,
                "Hardware backend only supports circuits as initial states.",
            )

        # TODO: Maybe these loops can be parallelized
        native_circuits, qubit_maps = zip(*(self.transpile(circuit) for circuit in circuits))
        sequences, measurement_maps = zip(
            *(self.compiler.compile(circuit, self.platform) for circuit in native_circuits)
        )

        if not self.platform.is_connected:
            self.platform.connect()
            self.platform.setup()
        self.platform.start()
        readout = self.platform.execute_pulse_sequences(
            sequences,
            ExecutionParameters(nshots=nshots),
        )
        self.platform.stop()

        results = []
        readout = {k: deque(v) for k, v in readout.items()}
        for circuit, measurement_map in zip(circuits, measurement_maps):
            results.append(MeasurementOutcomes(circuit.measurements, self, nshots=nshots))
            for gate, sequence in measurement_map.items():
                samples = [readout[pulse.serial].popleft().samples for pulse in sequence.pulses]
                gate.result.backend = self
                gate.result.register_samples(np.array(samples).T)
        return results<|MERGE_RESOLUTION|>--- conflicted
+++ resolved
@@ -1,12 +1,12 @@
-import os
 from collections import deque
 
 import numpy as np
 from qibo import __version__ as qibo_version
 from qibo.backends import NumpyBackend
 from qibo.config import raise_error
+from qibo.models import Circuit
 from qibo.result import MeasurementOutcomes
-from qibo.transpiler.pipeline import Passes, assert_transpiling
+from qibo.transpiler.pipeline import Passes
 
 from qibolab import ExecutionParameters
 from qibolab import __version__ as qibolab_version
@@ -38,19 +38,16 @@
         raise_error(NotImplementedError, "Qibolab cannot apply gates directly.")
 
     def transpile(self, circuit):
-        """Applies the transpiler to a single circuit."""
+        """Applies the transpiler to a single circuit.
+
+        This transforms the circuit into proper connectivity and native gates.
+        """
         # TODO: Move this method to transpilers
         if self.transpiler is None or self.transpiler.is_satisfied(circuit):
             native_circuit = circuit
             qubit_map = {q: q for q in range(circuit.nqubits)}
         else:
-            # Transform a circuit into proper connectivity and native gates
             native_circuit, qubit_map = self.transpiler(circuit)
-            # TODO: Use the qubit map to properly map measurements
-            if os.environ.get("CHECK_TRANSPILED", False):
-                assert_transpiling(
-                    native_circuit, self.transpiler.connectivity, self.transpiler.get_initial_layout, qubit_map
-                )
         return native_circuit, qubit_map
 
     def assign_measurements(self, measurement_map, readout):
@@ -78,13 +75,11 @@
             initial_state (:class:`qibo.models.circuit.Circuit`): Circuit to prepare the initial state.
                 If ``None`` the default ``|00...0>`` state is used.
             nshots (int): Number of shots to sample from the experiment.
-                If ``None`` the default value provided as hardware_avg in the
-                calibration yml will be used.
 
         Returns:
-            MeasurementOutcomes object containing the results acquired from the execution.
+            ``MeasurementOutcomes`` object containing the results acquired from the execution.
         """
-        if isinstance(initial_state, type(circuit)):
+        if isinstance(initial_state, Circuit):
             return self.execute_circuit(
                 circuit=initial_state + circuit,
                 nshots=nshots,
@@ -95,22 +90,7 @@
                 "Hardware backend only supports circuits as initial states.",
             )
 
-<<<<<<< HEAD
         native_circuit, qubit_map = self.transpile(circuit)
-=======
-        if self.transpiler is None:
-            native_circuit = circuit
-        else:
-            # Transform a circuit into proper connectivity and native gates
-            native_circuit, qubit_map = self.transpiler(circuit)
-            # TODO: Use the qubit map to properly map measurements
-            if check_transpiled:
-                assert_transpiling(
-                    native_circuit, self.transpiler.connectivity, self.transpiler.get_initial_layout, qubit_map
-                )
-
-        # Transpile the native circuit into a sequence of pulses ``PulseSequence``
->>>>>>> 5d674f01
         sequence, measurement_map = self.compiler.compile(native_circuit, self.platform)
 
         if not self.platform.is_connected:
@@ -127,7 +107,20 @@
         return result
 
     def execute_circuits(self, circuits, initial_state=None, nshots=1000):
-        if isinstance(initial_state, type(circuits[0])):
+        """Executes multiple quantum circuits with a single communication with the control electronics.
+
+        Circuits are unrolled to a single pulse sequence.
+
+        Args:
+            circuits (list): List of circuits to execute.
+            initial_state (:class:`qibo.models.circuit.Circuit`): Circuit to prepare the initial state.
+                If ``None`` the default ``|00...0>`` state is used.
+            nshots (int): Number of shots to sample from the experiment.
+
+        Returns:
+            List of ``MeasurementOutcomes`` objects containing the results acquired from the execution of each circuit.
+        """
+        if isinstance(initial_state, Circuit):
             return self.execute_circuits(
                 circuit=[initial_state + circuit for circuit in circuits],
                 nshots=nshots,
