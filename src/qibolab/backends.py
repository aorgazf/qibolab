import itertools

import numpy as np
from qibo import __version__ as qibo_version
from qibo import gates
from qibo.backends import NumpyBackend
from qibo.config import log, raise_error
from qibo.states import CircuitResult

from qibolab import __version__ as qibolab_version
from qibolab.compilers import Compiler
from qibolab.platform import Platform
from qibolab.platforms.abstract import AbstractPlatform
from qibolab.transpilers import Pipeline


class QibolabBackend(NumpyBackend):
    def __init__(self, platform, runcard=None):
        super().__init__()
        self.name = "qibolab"
        if isinstance(platform, AbstractPlatform):
            self.platform = platform
        else:
            self.platform = Platform(platform, runcard)
        self.versions = {
            "qibo": qibo_version,
            "numpy": self.np.__version__,
            "qibolab": qibolab_version,
        }
<<<<<<< HEAD
        self.transpiler = Pipeline.default(self.platform.two_qubit_native_types)
=======
        self.compiler = Compiler.default()
        self.transpiler = Pipeline.default(self.platform.two_qubit_natives)
>>>>>>> 1d7b1117

    def apply_gate(self, gate, state, nqubits):  # pragma: no cover
        raise_error(NotImplementedError, "Qibolab cannot apply gates directly.")

    def apply_gate_density_matrix(self, gate, state, nqubits):  # pragma: no cover
        raise_error(NotImplementedError, "Qibolab cannot apply gates directly.")

    def assign_measurements(self, measurement_map, circuit_result):
        """Assigning measurement outcomes to :class:`qibo.states.MeasurementResult` for each gate.

        This allows properly obtaining the measured shots from the :class:`qibo.states.CircuitResult`
        object returned by the circuit execution.

        Args:
            measurement_map (dict): Map from each measurement gate to the sequence of
                readout pulses implementing it.
            circuit_result (:class:`qibo.states.CircuitResult`): Circuit result object
                containing the readout measurement shots. This is created in ``execute_circuit``.
        """
        readout = circuit_result.execution_result
        for gate, sequence in measurement_map.items():
            _samples = (readout[pulse.serial].shots for pulse in sequence.pulses)
            samples = list(filter(lambda x: x is not None, _samples))
            gate.result.backend = self
            gate.result.register_samples(np.array(samples).T)

    def execute_circuit(
        self, circuit, initial_state=None, nshots=None, fuse_one_qubit=False, check_transpiled=False
    ):  # pragma: no cover
        """Executes a quantum circuit.

        Args:
            circuit (:class:`qibo.models.circuit.Circuit`): Circuit to execute.
            initial_state (:class:`qibo.models.circuit.Circuit`): Circuit to prepare the initial state.
                If ``None`` the default |00...0> state is used.
            nshots (int): Number of shots to sample from the experiment.
                If ``None`` the default value provided as hardware_avg in the
                calibration yml will be used.
            fuse_one_qubit (bool): If ``True`` it fuses one qubit gates during
                transpilation to reduce circuit depth.
            check_transpiled (bool): If ``True`` it checks that the transpiled
                circuit is equivalent to the original using simulation.

        Returns:
            CircuitResult object containing the results acquired from the execution.
        """
        if isinstance(initial_state, type(circuit)):
            self.execute_circuit(
                circuit=initial_state + circuit,
                nshots=nshots,
                fuse_one_qubit=fuse_one_qubit,
                check_transpiled=check_transpiled,
            )
        elif initial_state is not None:
            raise_error(
                ValueError,
                "Hardware backend only supports circuits as initial states.",
            )

        if self.transpiler is None or self.transpiler.is_satisfied(circuit):
            native_circuit = circuit
        else:
            # Transform a circuit into proper connectivity and native gates
            native_circuit, qubit_map = self.transpiler.transpile(circuit)
            # TODO: Use the qubit map to properly map measurements
            if check_transpiled:
                self.transpiler.check_execution(circuit, native_circuit)

        # Transpile the native circuit into a sequence of pulses ``PulseSequence``
        sequence, measurement_map = self.compiler.compile(native_circuit, self.platform)

        if not self.platform.is_connected:
            self.platform.connect()
            self.platform.setup()

        # Execute the pulse sequence on the platform
        self.platform.start()
        readout = self.platform.execute_pulse_sequence(sequence, nshots)
        self.platform.stop()
        result = CircuitResult(self, circuit, readout, nshots)
        self.assign_measurements(measurement_map, result)
        return result

    def circuit_result_tensor(self, result):
        raise_error(
            NotImplementedError,
            "Qibolab cannot return state vector in tensor representation.",
        )

    def circuit_result_representation(self, result: CircuitResult):
        # TODO: Consider changing this to a more readable format.
        # this must return a ``str`` because it is used in ``CircuitResult.__repr__``.
        return str(result.execution_result)

    def circuit_result_probabilities(self, result: CircuitResult, qubits=None):
        """Returns the probability of the qubit being in state |0>"""
        if qubits is None:  # pragma: no cover
            qubits = result.measurement_gate.qubits

        # basic classification
        probabilities = []
        for qubit in qubits:
            # execution_result[qubit] provides the latest acquisition data for the corresponding qubit
            qubit_result = result.execution_result[qubit]
            if qubit_result.shots is None:
                mean_state0 = complex(self.platform.qubits[qubit].mean_gnd_states)
                mean_state1 = complex(self.platform.qubits[qubit].mean_exc_states)
                measurement = complex(qubit_result.I, qubit_result.Q)
                d0 = abs(measurement - mean_state0)
                d1 = abs(measurement - mean_state1)
                d01 = abs(mean_state0 - mean_state1)
                p = (d1**2 + d01**2 - d0**2) / 2 / d01**2
                probabilities.append([p, 1 - p])
            else:
                outcomes, counts = np.unique(qubit_result.shots, return_counts=True)
                probabilities.append([0, 0])
                for i, c in zip(outcomes.astype(int), counts):
                    probabilities[-1][i] = c / result.nshots

        # bring probabilities to the format returned by simulation
        return np.array(
            [
                np.prod([p[b] for p, b in zip(probabilities, bitstring)])
                for bitstring in itertools.product([0, 1], repeat=len(qubits))
            ]
        )<|MERGE_RESOLUTION|>--- conflicted
+++ resolved
@@ -27,12 +27,8 @@
             "numpy": self.np.__version__,
             "qibolab": qibolab_version,
         }
-<<<<<<< HEAD
-        self.transpiler = Pipeline.default(self.platform.two_qubit_native_types)
-=======
         self.compiler = Compiler.default()
         self.transpiler = Pipeline.default(self.platform.two_qubit_natives)
->>>>>>> 1d7b1117
 
     def apply_gate(self, gate, state, nqubits):  # pragma: no cover
         raise_error(NotImplementedError, "Qibolab cannot apply gates directly.")
