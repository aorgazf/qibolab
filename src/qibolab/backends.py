--- conflicted
+++ resolved
@@ -8,11 +8,8 @@
 from qibo.states import CircuitResult
 
 from qibolab import __version__ as qibolab_version
-<<<<<<< HEAD
 from qibolab import create_platform
-=======
 from qibolab.compilers import Compiler
->>>>>>> 9d118025
 from qibolab.platform import Platform
 from qibolab.transpilers import Pipeline
 
