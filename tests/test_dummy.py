--- conflicted
+++ resolved
@@ -22,15 +22,10 @@
 
 @pytest.mark.parametrize("name", PLATFORM_NAMES)
 @pytest.mark.parametrize("acquisition", [AcquisitionType.INTEGRATION, AcquisitionType.RAW])
-<<<<<<< HEAD
-def test_dummy_execute_pulse_sequence(acquisition):
+def test_dummy_execute_pulse_sequence(name, acquisition):
     nshots = 100
-    platform = create_platform("dummy")
+    platform = create_platform(name)
     ro_pulse = platform.create_qubit_readout_pulse(0, 0)
-=======
-def test_dummy_execute_pulse_sequence(name, acquisition):
-    platform = create_platform(name)
->>>>>>> 24526318
     sequence = PulseSequence()
     sequence.add(platform.create_qubit_readout_pulse(0, 0))
     sequence.add(platform.create_RX12_pulse(0, 0))
@@ -92,17 +87,12 @@
 
 @pytest.mark.parametrize("name", PLATFORM_NAMES)
 @pytest.mark.parametrize("acquisition", [AcquisitionType.INTEGRATION, AcquisitionType.DISCRIMINATION])
-<<<<<<< HEAD
 @pytest.mark.parametrize("batch_size", [None, 3, 5])
-def test_dummy_execute_pulse_sequence_unrolling(acquisition, batch_size):
+def test_dummy_execute_pulse_sequence_unrolling(name, acquisition, batch_size):
     nshots = 100
     nsequences = 10
-    platform = create_platform("dummy")
+    platform = create_platform(name)
     platform.instruments["dummy"].UNROLLING_BATCH_SIZE = batch_size
-=======
-def test_dummy_execute_pulse_sequence_unrolling(name, acquisition):
-    platform = create_platform(name)
->>>>>>> 24526318
     sequences = []
     sequence = PulseSequence()
     sequence.add(platform.create_qubit_readout_pulse(0, 0))
