import itertools
import pathlib

import laboneq.simple as lo

from qibolab.channels import Channel, ChannelMap
from qibolab.instruments.oscillator import LocalOscillator
from qibolab.instruments.zhinst import Zurich
from qibolab.platform import Platform
from qibolab.serialize import (
    load_instrument_settings,
    load_qubits,
    load_runcard,
    load_settings,
)

RUNCARD = pathlib.Path(__file__).parent / "zurich.yml"


# Function returning a calibrated device setup
def create_descriptor():
    """
    Function returning a device setup
    """

    # Instantiate Zh set of instruments[They work as one]
    instruments = {
        "SHFQC": [{"address": "DEV12146", "uid": "device_shfqc"}],
        "HDAWG": [
            {"address": "DEV8660", "uid": "device_hdawg"},
            {"address": "DEV8673", "uid": "device_hdawg2"},
        ],
        "PQSC": [{"address": "DEV10055", "uid": "device_pqsc"}],
    }

    shfqc = []
    for i in range(5):
        shfqc.append({"iq_signal": f"q{i}/drive_line", "ports": f"SGCHANNELS/{i}/OUTPUT"})
        shfqc.append({"iq_signal": f"q{i}/measure_line", "ports": ["QACHANNELS/0/OUTPUT"]})
        shfqc.append({"acquire_signal": f"q{i}/acquire_line", "ports": ["QACHANNELS/0/INPUT"]})

    hdawg = []
    for i in range(5):
        hdawg.append({"rf_signal": f"q{i}/flux_line", "ports": f"SIGOUTS/{i}"})
    for c, i in zip(itertools.chain(range(0, 2), range(3, 4)), range(5, 8)):
        hdawg.append({"rf_signal": f"qc{c}/flux_line", "ports": f"SIGOUTS/{i}"})

    hdawg2 = [{"rf_signal": "qc4/flux_line", "ports": f"SIGOUTS/0"}]

    pqsc = [
        "internal_clock_signal",
        {"to": "device_hdawg2", "port": "ZSYNCS/4"},
        {"to": "device_hdawg", "port": "ZSYNCS/2"},
        {"to": "device_shfqc", "port": "ZSYNCS/0"},
    ]

    connections = {
        "device_shfqc": shfqc,
        "device_hdawg": hdawg,
        "device_hdawg2": hdawg2,
        "device_pqsc": pqsc,
    }

    descriptor = {
        "instruments": instruments,
        "connections": connections,
    }

    return descriptor


def create(runcard_path=RUNCARD):
    """Create platform using Zurich Instrumetns (Zh) SHFQC, HDAWGs and PQSC.

    Based on IQM 5-qubit chip.
    Instrument related parameters are hardcoded in ``__init__`` and ``setup``.

    Args:
        runcard (str): Path to the runcard file.
    """
    descriptor = create_descriptor()

    controller = Zurich("EL_ZURO", descriptor, use_emulation=False, time_of_flight=280, smearing=100)

    # Create channel objects and map controllers
    channels = ChannelMap()
    # readout
    channels |= Channel("L3-31", port=controller[("device_shfqc", "[QACHANNELS/0/INPUT]")])
    # feedback
    channels |= Channel("L2-7", port=controller[("device_shfqc", "[QACHANNELS/0/OUTPUT]")])
    # drive
    channels |= (
        Channel(f"L4-{i}", port=controller[("device_shfqc", f"SGCHANNELS/{i-5}/OUTPUT")]) for i in range(15, 20)
    )
    # flux qubits (CAREFUL WITH THIS !!!)
    channels |= (Channel(f"L4-{i}", port=controller[("device_hdawg", f"SIGOUTS/{i-6}")]) for i in range(6, 11))
    # flux couplers
    channels |= (Channel(f"L4-{i}", port=controller[("device_hdawg", f"SIGOUTS/{i-11+5}")]) for i in range(11, 14))
    channels |= Channel("L4-14", port=controller[("device_hdawg2", f"SIGOUTS/0")])

    # SHFQC
    # Sets the maximal Range of the Signal Output power.
    # The instrument selects the closest available Range with a resolution of 5 dBm.

    # feedback
    channels["L3-31"].power_range = 10
    # readout
    channels["L2-7"].power_range = -25
    # drive
    for i in range(5, 10):
        channels[f"L4-1{i}"].power_range = -10

    # HDAWGS
    # Sets the output voltage range.
    # The instrument selects the next higher available Range with a resolution of 0.4 Volts.

    # flux
    for i in range(6, 11):
        channels[f"L4-{i}"].power_range = 0.8
    # flux couplers
    for i in range(11, 15):
        channels[f"L4-{i}"].power_range = 0.8

    # Instantiate local oscillators
    local_oscillators = [LocalOscillator(f"lo_{kind}", None) for kind in ["readout"] + [f"drive_{n}" for n in range(3)]]

    # Map LOs to channels
    ch_to_lo = {"L2-7": 0, "L4-15": 1, "L4-16": 1, "L4-17": 2, "L4-18": 2, "L4-19": 3}
    for ch, lo in ch_to_lo.items():
        channels[ch].local_oscillator = local_oscillators[lo]

    # create qubit objects from runcard
    runcard = load_runcard(runcard_path)
    qubits, couplers, pairs = load_qubits(runcard)
    settings = load_settings(runcard)

    # assign channels to qubits and sweetspots(operating points)
    for q in range(0, 5):
        qubits[q].feedback = channels["L3-31"]
        qubits[q].readout = channels["L2-7"]

    for q in range(0, 5):
        qubits[q].drive = channels[f"L4-{15 + q}"]
        qubits[q].flux = channels[f"L4-{6 + q}"]
        channels[f"L4-{6 + q}"].qubit = qubits[q]

    # assign channels to couplers and sweetspots(operating points)
    for c, coupler in couplers.items():
        coupler.flux = channels[f"L4-{11 + c}"]
        # Is this needed ?
        # channels[f"L4-{11 + c}"].qubit = qubits[f"c{c}"]

    instruments = {controller.name: controller}
    instruments.update({lo.name: lo for lo in local_oscillators})
    settings = load_settings(runcard)
<<<<<<< HEAD
    return Platform(
        "zurich",
        qubits,
        pairs,
        instruments,
        settings,
        resonator_type="2D",
        couplers=couplers,
    )
=======
    instruments = load_instrument_settings(runcard, instruments)
    return Platform("zurich", qubits, pairs, instruments, settings, resonator_type="2D")
>>>>>>> 5d846b9f
<|MERGE_RESOLUTION|>--- conflicted
+++ resolved
@@ -153,7 +153,7 @@
     instruments = {controller.name: controller}
     instruments.update({lo.name: lo for lo in local_oscillators})
     settings = load_settings(runcard)
-<<<<<<< HEAD
+    instruments = load_instrument_settings(runcard, instruments)
     return Platform(
         "zurich",
         qubits,
@@ -162,8 +162,4 @@
         settings,
         resonator_type="2D",
         couplers=couplers,
-    )
-=======
-    instruments = load_instrument_settings(runcard, instruments)
-    return Platform("zurich", qubits, pairs, instruments, settings, resonator_type="2D")
->>>>>>> 5d846b9f
+    )