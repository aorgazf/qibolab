import pathlib

from qibolab.channels import Channel, ChannelMap
from qibolab.instruments.oscillator import LocalOscillator
from qibolab.instruments.qm import QMSim
from qibolab.platform import Platform
from qibolab.utils import load_qubits, load_runcard, load_settings

RUNCARD = pathlib.Path(__file__).parent / "qm.yml"


def create(runcard_path=RUNCARD):
    """Dummy platform using Quantum Machines (QM) OPXs and Rohde Schwarz local oscillators.

    Based on QuantWare 5-qubit device.

    Used in ``test_instruments_qm.py`` and ``test_instruments_qmsim.py``
    """
    controller = QMSim("qmopx", "0.0.0.0:0", simulation_duration=1000, cloud=False, time_of_flight=280)

    # Create channel objects and map controllers to channels
    channels = ChannelMap()
    # readout
    channels |= Channel("L3-25_a", port=controller[(("con1", 10), ("con1", 9))])
    channels |= Channel("L3-25_b", port=controller[(("con2", 10), ("con2", 9))])
    # feedback
    channels |= Channel("L2-5_a", port=controller[(("con1", 2), ("con1", 1))])
    channels |= Channel("L2-5_b", port=controller[(("con2", 2), ("con2", 1))])
    # drive
    channels |= (Channel(f"L3-1{i}", port=controller[(("con1", 2 * i), ("con1", 2 * i - 1))]) for i in range(1, 5))
    channels |= Channel("L3-15", port=controller[(("con3", 2), ("con3", 1))])
    # flux
    channels |= (Channel(f"L4-{i}", port=controller[(("con2", i),)]) for i in range(1, 6))
    # TWPA
    channels |= "L4-26"

    # Instantiate local oscillators (HARDCODED)
    local_oscillators = [
        LocalOscillator("lo_readout_a", "192.168.0.39"),
        LocalOscillator("lo_readout_b", "192.168.0.31"),
        LocalOscillator("lo_drive_low", "192.168.0.32"),
        LocalOscillator("lo_drive_mid", "192.168.0.33"),
        LocalOscillator("lo_drive_high", "192.168.0.34"),
        LocalOscillator("twpa_a", "192.168.0.35"),
    ]
    # Set LO parameters
    local_oscillators[0].frequency = 7_300_000_000
    local_oscillators[1].frequency = 7_900_000_000
    local_oscillators[2].frequency = 4_700_000_000
    local_oscillators[3].frequency = 5_600_000_000
    local_oscillators[4].frequency = 6_500_000_000
    local_oscillators[0].power = 18.0
    local_oscillators[1].power = 15.0
    for i in range(2, 5):
        local_oscillators[i].power = 16.0
    # Set TWPA parameters
    local_oscillators[5].frequency = 6_511_000_000
    local_oscillators[5].power = 4.5
    # Map LOs to channels
    channels["L3-25_a"].local_oscillator = local_oscillators[0]
    channels["L3-25_b"].local_oscillator = local_oscillators[1]
    channels["L3-15"].local_oscillator = local_oscillators[2]
    channels["L3-11"].local_oscillator = local_oscillators[2]
    channels["L3-12"].local_oscillator = local_oscillators[3]
    channels["L3-13"].local_oscillator = local_oscillators[4]
    channels["L3-14"].local_oscillator = local_oscillators[4]
    channels["L4-26"].local_oscillator = local_oscillators[5]

<<<<<<< HEAD
    # create qubit objects
    runcard = load_runcard(runcard_path)
    qubits, pairs = load_qubits(runcard)
    # remove witness qubit
    del qubits[5]
=======
    instruments = [controller] + local_oscillators
    platform = Platform("qw5q_gold_qm", runcard, instruments, channels)
>>>>>>> a22afcc6

    # assign channels to qubits
    for q in [0, 1]:
        qubits[q].readout = channels["L3-25_a"]
        qubits[q].feedback = channels["L2-5_a"]
    for q in [2, 3, 4]:
        qubits[q].readout = channels["L3-25_b"]
        qubits[q].feedback = channels["L2-5_b"]

    qubits[0].drive = channels["L3-15"]
    qubits[0].flux = channels["L4-5"]
    for q in range(1, 5):
        qubits[q].drive = channels[f"L3-{10 + q}"]
        qubits[q].flux = channels[f"L4-{q}"]

    # set filter for flux channel
    qubits[2].flux.filters = {"feedforward": [1.0684635881381783, -1.0163217174522334], "feedback": [0.947858129314055]}

    # set maximum allowed bias values to protect amplifier
    # relevant only for qubits where an amplifier is used
    for q in range(5):
        qubits[q].flux.max_bias = 0.2

    instruments = {controller.name: controller}
    instruments.update({lo.name: lo for lo in local_oscillators})
    settings = load_settings(runcard)
    return Platform("qw5q_gold", qubits, pairs, instruments, settings, resonator_type="2D")<|MERGE_RESOLUTION|>--- conflicted
+++ resolved
@@ -66,16 +66,11 @@
     channels["L3-14"].local_oscillator = local_oscillators[4]
     channels["L4-26"].local_oscillator = local_oscillators[5]
 
-<<<<<<< HEAD
     # create qubit objects
     runcard = load_runcard(runcard_path)
     qubits, pairs = load_qubits(runcard)
     # remove witness qubit
     del qubits[5]
-=======
-    instruments = [controller] + local_oscillators
-    platform = Platform("qw5q_gold_qm", runcard, instruments, channels)
->>>>>>> a22afcc6
 
     # assign channels to qubits
     for q in [0, 1]:
@@ -102,4 +97,4 @@
     instruments = {controller.name: controller}
     instruments.update({lo.name: lo for lo in local_oscillators})
     settings = load_settings(runcard)
-    return Platform("qw5q_gold", qubits, pairs, instruments, settings, resonator_type="2D")+    return Platform("qm", qubits, pairs, instruments, settings, resonator_type="2D")