import itertools

import networkx as nx
import numpy as np
import pytest
from qibo import gates
from qibo.models import Circuit

from qibolab.native import NativeType
from qibolab.transpilers.optimizer import Preprocessing
from qibolab.transpilers.pipeline import (
    Passes,
    TranspilerPipelineError,
    assert_circuit_equivalence,
    assert_transpiling,
)
from qibolab.transpilers.placer import Random, ReverseTraversal, Trivial
from qibolab.transpilers.router import ShortestPaths
from qibolab.transpilers.unroller import NativeGates


def generate_random_circuit(nqubits, ngates, seed=None):
    """Generate random circuits one-qubit rotations and CZ gates."""
    pairs = list(itertools.combinations(range(nqubits), 2))
    if seed is not None:  # pragma: no cover
        np.random.seed(seed)

    one_qubit_gates = [gates.RX, gates.RY, gates.RZ, gates.X, gates.Y, gates.Z, gates.H]
    two_qubit_gates = [
        gates.CNOT,
        gates.CZ,
        gates.SWAP,
        gates.iSWAP,
        gates.CRX,
        gates.CRY,
        gates.CRZ,
    ]
    n1, n2 = len(one_qubit_gates), len(two_qubit_gates)
    n = n1 + n2 if nqubits > 1 else n1
    circuit = Circuit(nqubits)
    for _ in range(ngates):
        igate = int(np.random.randint(0, n))
        if igate >= n1:
            q = tuple(np.random.randint(0, nqubits, 2))
            while q[0] == q[1]:
                q = tuple(np.random.randint(0, nqubits, 2))
            gate = two_qubit_gates[igate - n1]
        else:
            q = (np.random.randint(0, nqubits),)
            gate = one_qubit_gates[igate]
        if issubclass(gate, gates.ParametrizedGate):
            theta = 2 * np.pi * np.random.random()
            circuit.add(gate(*q, theta=theta))
        else:
            circuit.add(gate(*q))
    return circuit


def small_circuit():
    circuit = Circuit(2)
    circuit.add(gates.H(0))
    circuit.add(gates.CZ(0, 1))
    return circuit


def star_connectivity():
    Q = [i for i in range(5)]
    chip = nx.Graph()
    chip.add_nodes_from(Q)
    graph_list = [(Q[i], Q[2]) for i in range(5) if i != 2]
    chip.add_edges_from(graph_list)
    return chip


@pytest.mark.parametrize("ngates", [5, 10, 50])
def test_pipeline_default(ngates):
    circ = generate_random_circuit(nqubits=5, ngates=ngates)
    default_transpiler = Passes(connectivity=star_connectivity())
    transpiled_circ, final_layout = default_transpiler(circ)
    initial_layout = default_transpiler.get_initial_layout()
    assert_transpiling(
        original_circuit=circ,
        transpiled_circuit=transpiled_circ,
        connectivity=star_connectivity(),
        initial_layout=initial_layout,
        final_layout=final_layout,
        native_gates=NativeType.CZ,
        check_circuit_equivalence=False,
    )


def test_assert_circuit_equivalence_equal():
    circ1 = Circuit(2)
    circ2 = Circuit(2)
    circ1.add(gates.X(0))
    circ1.add(gates.CZ(0, 1))
    circ2.add(gates.X(0))
    circ2.add(gates.CZ(0, 1))
<<<<<<< HEAD
    assert_circuit_equivalence(circ1, circ2)
=======
    final_map = {"q0": 0, "q1": 1}
    assert_circuit_equivalence(circ1, circ2, final_map=final_map)


def test_assert_circuit_equivalence_swap():
    circ1 = Circuit(2)
    circ2 = Circuit(2)
    circ1.add(gates.X(0))
    circ2.add(gates.SWAP(0, 1))
    circ2.add(gates.X(1))
    final_map = {"q0": 1, "q1": 0}
    assert_circuit_equivalence(circ1, circ2, final_map=final_map)


def test_assert_circuit_equivalence_false():
    circ1 = Circuit(2)
    circ2 = Circuit(2)
    circ1.add(gates.X(0))
    circ2.add(gates.SWAP(0, 1))
    circ2.add(gates.X(1))
    final_map = {"q0": 0, "q1": 1}
    with pytest.raises(TranspilerPipelineError):
        assert_circuit_equivalence(circ1, circ2, final_map=final_map)


def test_assert_circuit_equivalence_wrong_nqubits():
    circ1 = Circuit(1)
    circ2 = Circuit(2)
    final_map = {"q0": 0, "q1": 1}
    with pytest.raises(ValueError):
        assert_circuit_equivalence(circ1, circ2, final_map=final_map)
>>>>>>> 53737e12


def test_error_connectivity():
    with pytest.raises(TranspilerPipelineError):
        default_transpiler = Passes()


def test_is_satisfied():
    default_transpiler = Passes(connectivity=star_connectivity())
    circuit = Circuit(5)
    circuit.add(gates.CZ(0, 2))
    circuit.add(gates.Z(0))
    assert default_transpiler.is_satisfied(circuit)


def test_is_satisfied_false_decomposition():
    default_transpiler = Passes(connectivity=star_connectivity())
    circuit = Circuit(5)
    circuit.add(gates.CZ(0, 2))
    circuit.add(gates.X(0))
    assert not default_transpiler.is_satisfied(circuit)


def test_is_satisfied_false_connectivity():
    default_transpiler = Passes(connectivity=star_connectivity())
    circuit = Circuit(5)
    circuit.add(gates.CZ(0, 1))
    circuit.add(gates.Z(0))
    assert not default_transpiler.is_satisfied(circuit)


@pytest.mark.parametrize("circ", [generate_random_circuit(nqubits=5, ngates=20), small_circuit()])
def test_custom_passes(circ):
    custom_passes = []
    custom_passes.append(Preprocessing(connectivity=star_connectivity()))
    custom_passes.append(Random(connectivity=star_connectivity()))
    custom_passes.append(ShortestPaths(connectivity=star_connectivity()))
    custom_passes.append(NativeGates(two_qubit_natives=NativeType.iSWAP))
    custom_pipeline = Passes(custom_passes, connectivity=star_connectivity(), native_gates=NativeType.iSWAP)
    transpiled_circ, final_layout = custom_pipeline(circ)
    initial_layout = custom_pipeline.get_initial_layout()
    assert_transpiling(
        original_circuit=circ,
        transpiled_circuit=transpiled_circ,
        connectivity=star_connectivity(),
        initial_layout=initial_layout,
        final_layout=final_layout,
        native_gates=NativeType.iSWAP,
    )


@pytest.mark.parametrize("circ", [generate_random_circuit(nqubits=5, ngates=20), small_circuit()])
def test_custom_passes_reverse(circ):
    custom_passes = []
    custom_passes.append(Preprocessing(connectivity=star_connectivity()))
    custom_passes.append(
        ReverseTraversal(
            connectivity=star_connectivity(),
            routing_algorithm=ShortestPaths(connectivity=star_connectivity()),
            depth=20,
        )
    )
    custom_passes.append(ShortestPaths(connectivity=star_connectivity()))
    custom_passes.append(NativeGates(two_qubit_natives=NativeType.iSWAP))
    custom_pipeline = Passes(custom_passes, connectivity=star_connectivity(), native_gates=NativeType.iSWAP)
    transpiled_circ, final_layout = custom_pipeline(circ)
    initial_layout = custom_pipeline.get_initial_layout()
    assert_transpiling(
        original_circuit=circ,
        transpiled_circuit=transpiled_circ,
        connectivity=star_connectivity(),
        initial_layout=initial_layout,
        final_layout=final_layout,
        native_gates=NativeType.iSWAP,
    )


def test_custom_passes_multiple_placer():
    custom_passes = []
    custom_passes.append(Random(connectivity=star_connectivity()))
    custom_passes.append(Trivial(connectivity=star_connectivity()))
    custom_pipeline = Passes(custom_passes, connectivity=star_connectivity(), native_gates=NativeType.CZ)
    circ = generate_random_circuit(nqubits=5, ngates=20)
    with pytest.raises(TranspilerPipelineError):
        transpiled_circ, final_layout = custom_pipeline(circ)


def test_custom_passes_no_placer():
    custom_passes = []
    custom_passes.append(ShortestPaths(connectivity=star_connectivity()))
    custom_pipeline = Passes(custom_passes, connectivity=star_connectivity(), native_gates=NativeType.CZ)
    circ = generate_random_circuit(nqubits=5, ngates=20)
    with pytest.raises(TranspilerPipelineError):
        transpiled_circ, final_layout = custom_pipeline(circ)


def test_custom_passes_wrong_pass():
    custom_passes = [0]
    custom_pipeline = Passes(passes=custom_passes)
    circ = generate_random_circuit(nqubits=5, ngates=5)
    with pytest.raises(TranspilerPipelineError):
        transpiled_circ, final_layout = custom_pipeline(circ)<|MERGE_RESOLUTION|>--- conflicted
+++ resolved
@@ -96,9 +96,6 @@
     circ1.add(gates.CZ(0, 1))
     circ2.add(gates.X(0))
     circ2.add(gates.CZ(0, 1))
-<<<<<<< HEAD
-    assert_circuit_equivalence(circ1, circ2)
-=======
     final_map = {"q0": 0, "q1": 1}
     assert_circuit_equivalence(circ1, circ2, final_map=final_map)
 
@@ -130,7 +127,6 @@
     final_map = {"q0": 0, "q1": 1}
     with pytest.raises(ValueError):
         assert_circuit_equivalence(circ1, circ2, final_map=final_map)
->>>>>>> 53737e12
 
 
 def test_error_connectivity():
