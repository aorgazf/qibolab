# A single CI script with github workflow
name: Tests without qpu

on:
  workflow_dispatch:
  push:

jobs:
  build:
    strategy:
      matrix:
        os: [ubuntu-latest, macos-latest, windows-latest]
        python-version: [3.8, 3.9, '3.10']
<<<<<<< HEAD
    runs-on: ${{ matrix.os }}
    steps:
    - uses: actions/checkout@v2
    - name: Set up Python ${{ matrix.python-version }}
      uses: actions/setup-python@v2
      with:
        python-version: ${{ matrix.python-version }}
    - name: Install package
      run: |
        python -m pip install --upgrade pip
        pip install pylint
        pip install pytest-cov
        pip install git+https://github.com/qiboteam/qibo
        pip install .[tiiq,docs]
    - name: Test with pylint
      run: |
        pylint src -E -d E1123,E1120
    - name: Test with pytest core
      run: |
        pytest src/qibolab --cov=qibolab --cov-report=xml --pyargs qibolab -m "not qpu" --platform tii1q_b1
    - name: Upload coverage to Codecov
      if: startsWith(matrix.os, 'ubuntu')
      uses: codecov/codecov-action@v2
      with:
        token: ${{ secrets.CODECOV_TOKEN }}
        file: ./coverage.xml
        flags: unittests
        name: codecov-umbrella
        fail_ci_if_error: true
=======
    uses: qiboteam/workflows/.github/workflows/rules.yml@main
    with:
      os: ${{ matrix.os }}
      python-version: ${{ matrix.python-version }}
      environment: "qibolab"
      pip-extras: "tiiq,docs"
    secrets: inherit
>>>>>>> f7e1bba9
<|MERGE_RESOLUTION|>--- conflicted
+++ resolved
@@ -11,42 +11,10 @@
       matrix:
         os: [ubuntu-latest, macos-latest, windows-latest]
         python-version: [3.8, 3.9, '3.10']
-<<<<<<< HEAD
-    runs-on: ${{ matrix.os }}
-    steps:
-    - uses: actions/checkout@v2
-    - name: Set up Python ${{ matrix.python-version }}
-      uses: actions/setup-python@v2
-      with:
-        python-version: ${{ matrix.python-version }}
-    - name: Install package
-      run: |
-        python -m pip install --upgrade pip
-        pip install pylint
-        pip install pytest-cov
-        pip install git+https://github.com/qiboteam/qibo
-        pip install .[tiiq,docs]
-    - name: Test with pylint
-      run: |
-        pylint src -E -d E1123,E1120
-    - name: Test with pytest core
-      run: |
-        pytest src/qibolab --cov=qibolab --cov-report=xml --pyargs qibolab -m "not qpu" --platform tii1q_b1
-    - name: Upload coverage to Codecov
-      if: startsWith(matrix.os, 'ubuntu')
-      uses: codecov/codecov-action@v2
-      with:
-        token: ${{ secrets.CODECOV_TOKEN }}
-        file: ./coverage.xml
-        flags: unittests
-        name: codecov-umbrella
-        fail_ci_if_error: true
-=======
     uses: qiboteam/workflows/.github/workflows/rules.yml@main
     with:
       os: ${{ matrix.os }}
       python-version: ${{ matrix.python-version }}
       environment: "qibolab"
       pip-extras: "tiiq,docs"
-    secrets: inherit
->>>>>>> f7e1bba9
+    secrets: inherit